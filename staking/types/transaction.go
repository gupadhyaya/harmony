package types

import (
	"errors"
	"io"
	"math/big"
	"sync/atomic"

	"github.com/ethereum/go-ethereum/common"
	"github.com/ethereum/go-ethereum/rlp"
	"github.com/harmony-one/harmony/crypto/hash"
)

var (
	errStakingTransactionTypeCastErr = errors.New("Cannot type cast to matching staking type")
)

type txdata struct {
	Directive
	StakeMsg     interface{}
	AccountNonce uint64   `json:"nonce"      gencodec:"required"`
	Price        *big.Int `json:"gasPrice"   gencodec:"required"`
	GasLimit     uint64   `json:"gas"        gencodec:"required"`
	// Signature values
	V *big.Int `json:"v" gencodec:"required"`
	R *big.Int `json:"r" gencodec:"required"`
	S *big.Int `json:"s" gencodec:"required"`
	// This is only used when marshaling to JSON.
	Hash *common.Hash `json:"hash" rlp:"-"`
}

func (d *txdata) CopyFrom(d2 *txdata) {
	d.AccountNonce = d2.AccountNonce
	d.Price = new(big.Int).Set(d2.Price)
	d.GasLimit = d2.GasLimit
<<<<<<< HEAD
=======
	// TODO: add code to protect crashing
>>>>>>> f10b5f7a
	// This is workaround, direct RLP encoding/decoding not work
	payload, _ := rlp.EncodeToBytes(d2.StakeMsg)
	restored, _ := RLPDecodeStakeMsg(
		payload, d2.Directive,
	)
	d.StakeMsg = restored.(StakeMsg).Copy()
	d.V = new(big.Int).Set(d2.V)
	d.R = new(big.Int).Set(d2.R)
	d.S = new(big.Int).Set(d2.S)
	d.Hash = copyHash(d2.Hash)
}

func copyHash(hash *common.Hash) *common.Hash {
	if hash == nil {
		return nil
	}
	copy := *hash
	return &copy
}

// StakingTransaction is a record captuing all staking operations
type StakingTransaction struct {
	data txdata
	// caches
	hash atomic.Value
	size atomic.Value
	from atomic.Value
}

// StakeMsgFulfiller is signature of callback intended to produce the StakeMsg
type StakeMsgFulfiller func() (Directive, interface{})

// NewStakingTransaction produces a new staking transaction record
func NewStakingTransaction(
	nonce, gasLimit uint64, gasPrice *big.Int, f StakeMsgFulfiller,
) (*StakingTransaction, error) {
	directive, payload := f()
	// TODO(Double check that this is legitmate directive, use type switch)
	newStake := &StakingTransaction{data: txdata{
		directive,
		payload,
		nonce,
		big.NewInt(0).Set(gasPrice),
		gasLimit,
		big.NewInt(0),
		big.NewInt(0),
		big.NewInt(0),
		nil,
	}}
	return newStake, nil
}

var (
	// ErrInvalidSig is a bad signature
	ErrInvalidSig = errors.New("invalid transaction v, r, s values")
)

// StakingTransactions is a stake slice type for basic sorting.
type StakingTransactions []*StakingTransaction

// Hash hashes the RLP encoding of tx.
// It uniquely identifies the transaction.
func (tx *StakingTransaction) Hash() common.Hash {
	if hash := tx.hash.Load(); hash != nil {
		return hash.(common.Hash)
	}
	v := hash.FromRLP(tx)
	tx.hash.Store(v)
	return v
}

// Copy returns a copy of the transaction.
func (tx *StakingTransaction) Copy() *StakingTransaction {
	var tx2 StakingTransaction
	tx2.data.CopyFrom(&tx.data)
	return &tx2
}

// WithSignature returns a new transaction with the given signature.
func (tx *StakingTransaction) WithSignature(signer Signer, sig []byte) (*StakingTransaction, error) {
	r, s, v, err := signer.SignatureValues(tx, sig)
	if err != nil {
		return nil, err
	}
	cpy := &StakingTransaction{data: tx.data}
	cpy.data.R, cpy.data.S, cpy.data.V = r, s, v
	return cpy, nil
}

// Gas returns gas of StakingTransaction.
func (tx *StakingTransaction) Gas() uint64 {
	return tx.data.GasLimit
}

// Price returns price of StakingTransaction.
func (tx *StakingTransaction) Price() *big.Int {
	return tx.data.Price
}

// ChainID is what chain this staking transaction for
func (tx *StakingTransaction) ChainID() *big.Int {
	return deriveChainID(tx.data.V)
}

// EncodeRLP implements rlp.Encoder
func (tx *StakingTransaction) EncodeRLP(w io.Writer) error {
	return rlp.Encode(w, &tx.data)
}

// DecodeRLP implements rlp.Decoder
func (tx *StakingTransaction) DecodeRLP(s *rlp.Stream) error {
	_, size, _ := s.Kind()
	err := s.Decode(&tx.data)
	if err != nil {
		return err
	}
	if err == nil {
		tx.size.Store(common.StorageSize(rlp.ListSize(size)))
	}
	return err
}

// Nonce returns nonce of staking tx
func (tx *StakingTransaction) Nonce() uint64 {
	return tx.data.AccountNonce
}

// RLPEncodeStakeMsg ..
func (tx *StakingTransaction) RLPEncodeStakeMsg() (by []byte, err error) {
	return rlp.EncodeToBytes(tx.data.StakeMsg)
}

// RLPDecodeStakeMsg ..
func RLPDecodeStakeMsg(payload []byte, d Directive) (interface{}, error) {
	var oops error
	var ds interface{}

	switch _, ok := directiveNames[d]; ok {
	case false:
		return nil, ErrInvalidStakingKind
	default:
		switch d {
		case DirectiveCreateValidator:
			ds = &CreateValidator{}
		case DirectiveEditValidator:
			ds = &EditValidator{}
		case DirectiveDelegate:
			ds = &Delegate{}
		case DirectiveUndelegate:
			ds = &Undelegate{}
		case DirectiveCollectRewards:
			ds = &CollectRewards{}
		default:
			return nil, nil
		}
	}

	oops = rlp.DecodeBytes(payload, ds)

	if oops != nil {
		return nil, oops
	}

	return ds, nil
}

// StakingType returns the type of staking transaction
func (tx *StakingTransaction) StakingType() Directive {
	return tx.data.Directive
}

// StakingMessage returns the stake message of staking transaction
func (tx *StakingTransaction) StakingMessage() interface{} {
	return tx.data.StakeMsg
}

// SenderAddress returns the address of staking transaction sender
func (tx *StakingTransaction) SenderAddress() (common.Address, error) {
	addr, err := Sender(NewEIP155Signer(tx.ChainID()), tx)
	if err != nil {
		return common.Address{}, err
	}
	return addr, nil
}<|MERGE_RESOLUTION|>--- conflicted
+++ resolved
@@ -33,10 +33,7 @@
 	d.AccountNonce = d2.AccountNonce
 	d.Price = new(big.Int).Set(d2.Price)
 	d.GasLimit = d2.GasLimit
-<<<<<<< HEAD
-=======
 	// TODO: add code to protect crashing
->>>>>>> f10b5f7a
 	// This is workaround, direct RLP encoding/decoding not work
 	payload, _ := rlp.EncodeToBytes(d2.StakeMsg)
 	restored, _ := RLPDecodeStakeMsg(
