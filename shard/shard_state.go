package shard

import (
	"bytes"
	"encoding/hex"
	"encoding/json"
	"math/big"
	"sort"

	"github.com/ethereum/go-ethereum/common"
	"github.com/harmony-one/bls/ffi/go/bls"
	common2 "github.com/harmony-one/harmony/internal/common"
	"github.com/harmony-one/harmony/internal/ctxerror"
	"github.com/harmony-one/harmony/numeric"
	"golang.org/x/crypto/sha3"
)

var (
	emptyBlsPubKey = BlsPublicKey{}
)

// PublicKeySizeInBytes ..
const PublicKeySizeInBytes = 48

// EpochShardState is the shard state of an epoch
type EpochShardState struct {
	Epoch      uint64
	ShardState State
}

// State is the collection of all committees
type State []Committee

// BlsPublicKey defines the bls public key
type BlsPublicKey [PublicKeySizeInBytes]byte

// Slot represents node id (BLS address)
type Slot struct {
	EcdsaAddress common.Address `json:"ecdsa-address"`
	BlsPublicKey BlsPublicKey   `json:"bls-pubkey"`
	// nil means not active, 0 means our node, >= 0 means staked node
	StakeWithDelegationApplied *numeric.Dec `json:"staked-validator" rlp:"nil"`
}

// SlotList is a list of SlotList.
type SlotList []Slot

// Committee contains the active nodes in one shard
type Committee struct {
	ShardID uint32   `json:"shard-id"`
	Slots   SlotList `json:"subcommittee"`
}

// JSON produces a non-pretty printed JSON string of the SuperCommittee
func (ss State) JSON() string {
	type t struct {
<<<<<<< HEAD
		NodeID
		EcdsaAddress string `json:"ecdsa-address"`
=======
		Slot
		EcdsaAddress string `json:"one-address"`
>>>>>>> e2955e92
	}
	type v struct {
		Committee
		Count    int `json:"member-count"`
		NodeList []t `json:"subcommittee"`
	}
	dump := make([]v, len(ss))
	for i := range ss {
		c := len(ss[i].Slots)
		dump[i].ShardID = ss[i].ShardID
		dump[i].NodeList = make([]t, c)
		dump[i].Count = c
		for j := range ss[i].Slots {
			n := ss[i].Slots[j]
			dump[i].NodeList[j].BlsPublicKey = n.BlsPublicKey
			dump[i].NodeList[j].StakeWithDelegationApplied = n.StakeWithDelegationApplied
			dump[i].NodeList[j].EcdsaAddress = common2.MustAddressToBech32(n.EcdsaAddress)
		}
	}
	buf, _ := json.Marshal(dump)
	return string(buf)
}

// FindCommitteeByID returns the committee configuration for the given shard,
// or nil if the given shard is not found.
func (ss State) FindCommitteeByID(shardID uint32) *Committee {
	for committee := range ss {
		if ss[committee].ShardID == shardID {
			return &ss[committee]
		}
	}
	return nil
}

// DeepCopy returns a deep copy of the receiver.
func (ss State) DeepCopy() State {
	var r State
	for _, c := range ss {
		r = append(r, c.DeepCopy())
	}
	return r
}

// CompareShardState compares two State instances.
func CompareShardState(s1, s2 State) int {
	commonLen := len(s1)
	if commonLen > len(s2) {
		commonLen = len(s2)
	}
	for idx := 0; idx < commonLen; idx++ {
		if c := CompareCommittee(&s1[idx], &s2[idx]); c != 0 {
			return c
		}
	}
	switch {
	case len(s1) < len(s2):
		return -1
	case len(s1) > len(s2):
		return +1
	}
	return 0
}

// Big ..
func (pk BlsPublicKey) Big() *big.Int {
	return new(big.Int).SetBytes(pk[:])
}

// IsEmpty returns whether the bls public key is empty 0 bytes
func (pk BlsPublicKey) IsEmpty() bool {
	return bytes.Compare(pk[:], emptyBlsPubKey[:]) == 0
}

// Hex returns the hex string of bls public key
func (pk BlsPublicKey) Hex() string {
	return hex.EncodeToString(pk[:])
}

// MarshalJSON ..
func (pk BlsPublicKey) MarshalJSON() ([]byte, error) {
	buf := bytes.Buffer{}
	buf.WriteString(`"`)
	buf.WriteString(pk.Hex())
	buf.WriteString(`"`)
	return buf.Bytes(), nil
}

// FromLibBLSPublicKey replaces the key contents with the given key,
func (pk *BlsPublicKey) FromLibBLSPublicKey(key *bls.PublicKey) error {
	bytes := key.Serialize()
	if len(bytes) != len(pk) {
		return ctxerror.New("BLS public key size mismatch",
			"expected", len(pk),
			"actual", len(bytes))
	}
	copy(pk[:], bytes)
	return nil
}

// ToLibBLSPublicKey copies the key contents into the given key.
func (pk *BlsPublicKey) ToLibBLSPublicKey(key *bls.PublicKey) error {
	return key.Deserialize(pk[:])
}

// CompareBlsPublicKey compares two BlsPublicKey, lexicographically.
func CompareBlsPublicKey(k1, k2 BlsPublicKey) int {
	return bytes.Compare(k1[:], k2[:])
}

// CompareNodeID compares two node IDs.
func CompareNodeID(id1, id2 *Slot) int {
	if c := bytes.Compare(id1.EcdsaAddress[:], id2.EcdsaAddress[:]); c != 0 {
		return c
	}
	if c := CompareBlsPublicKey(id1.BlsPublicKey, id2.BlsPublicKey); c != 0 {
		return c
	}
	return 0
}

// DeepCopy returns a deep copy of the receiver.
func (l SlotList) DeepCopy() SlotList {
	return append(l[:0:0], l...)
}

// CompareNodeIDList compares two node ID lists.
func CompareNodeIDList(l1, l2 SlotList) int {
	commonLen := len(l1)
	if commonLen > len(l2) {
		commonLen = len(l2)
	}
	for idx := 0; idx < commonLen; idx++ {
		if c := CompareNodeID(&l1[idx], &l2[idx]); c != 0 {
			return c
		}
	}
	switch {
	case len(l1) < len(l2):
		return -1
	case len(l1) > len(l2):
		return +1
	}
	return 0
}

// DeepCopy returns a deep copy of the receiver.
func (c Committee) DeepCopy() Committee {
	r := Committee{}
	r.ShardID = c.ShardID
	r.Slots = c.Slots.DeepCopy()
	return r
}

// CompareCommittee compares two committees and their leader/node list.
func CompareCommittee(c1, c2 *Committee) int {
	switch {
	case c1.ShardID < c2.ShardID:
		return -1
	case c1.ShardID > c2.ShardID:
		return +1
	}
	if c := CompareNodeIDList(c1.Slots, c2.Slots); c != 0 {
		return c
	}
	return 0
}

// GetHashFromNodeList will sort the list, then use Keccak256 to hash the list
// NOTE: do not modify the underlining content for hash
func GetHashFromNodeList(nodeList []Slot) []byte {
	// in general, nodeList should not be empty
	if nodeList == nil || len(nodeList) == 0 {
		return []byte{}
	}

	d := sha3.NewLegacyKeccak256()
	for _, nodeID := range nodeList {
		d.Write(nodeID.Serialize())
	}
	return d.Sum(nil)
}

// Hash is the root hash of State
func (ss State) Hash() (h common.Hash) {
	// TODO ek – this sorting really doesn't belong here; it should instead
	//  be made an explicit invariant to be maintained and, if needed, checked.
	copy := ss.DeepCopy()
	sort.Slice(copy, func(i, j int) bool {
		return copy[i].ShardID < copy[j].ShardID
	})
	d := sha3.NewLegacyKeccak256()
	for i := range copy {
		hash := GetHashFromNodeList(copy[i].Slots)
		d.Write(hash)
	}
	d.Sum(h[:0])
	return h
}

// CompareNodeIDByBLSKey compares two nodes by their ID; used to sort node list
func CompareNodeIDByBLSKey(n1 Slot, n2 Slot) int {
	return bytes.Compare(n1.BlsPublicKey[:], n2.BlsPublicKey[:])
}

// Serialize serialize Slot into bytes
func (n Slot) Serialize() []byte {
	return append(n.EcdsaAddress[:], n.BlsPublicKey[:]...)
}

func (n Slot) String() string {
	return "ECDSA: " + common2.MustAddressToBech32(n.EcdsaAddress) + ", BLS: " + hex.EncodeToString(n.BlsPublicKey[:])
}<|MERGE_RESOLUTION|>--- conflicted
+++ resolved
@@ -38,7 +38,7 @@
 type Slot struct {
 	EcdsaAddress common.Address `json:"ecdsa-address"`
 	BlsPublicKey BlsPublicKey   `json:"bls-pubkey"`
-	// nil means not active, 0 means our node, >= 0 means staked node
+	// nil means our node, 0 means not active, >= 0 means staked node
 	StakeWithDelegationApplied *numeric.Dec `json:"staked-validator" rlp:"nil"`
 }
 
@@ -54,13 +54,8 @@
 // JSON produces a non-pretty printed JSON string of the SuperCommittee
 func (ss State) JSON() string {
 	type t struct {
-<<<<<<< HEAD
-		NodeID
+		Slot
 		EcdsaAddress string `json:"ecdsa-address"`
-=======
-		Slot
-		EcdsaAddress string `json:"one-address"`
->>>>>>> e2955e92
 	}
 	type v struct {
 		Committee
