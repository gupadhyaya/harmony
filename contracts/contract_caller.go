package contracts

import (
	"sync"

	"github.com/harmony-one/harmony/internal/utils"

	"github.com/ethereum/go-ethereum/common/math"
	"github.com/harmony-one/harmony/internal/params"

	"github.com/harmony-one/harmony/core"
	"github.com/harmony-one/harmony/core/types"
	"github.com/harmony-one/harmony/core/vm"
)

// ContractCaller is used to call smart contract locally
type ContractCaller struct {
	blockchain *core.BlockChain // Ethereum blockchain to handle the consensus

	mu     sync.Mutex
	config *params.ChainConfig
}

// NewContractCaller initialize a new contract caller.
func NewContractCaller(bc *core.BlockChain, config *params.ChainConfig) *ContractCaller {
	cc := ContractCaller{}
	cc.blockchain = bc
	cc.mu = sync.Mutex{}
	cc.config = config
	return &cc
}

// CallContract calls a contracts with the specified transaction.
func (cc *ContractCaller) CallContract(tx *types.Transaction) ([]byte, error) {
	currBlock := cc.blockchain.CurrentBlock()
<<<<<<< HEAD
	msg, err := tx.AsMessage(types.MakeSigner(cc.config, currBlock.Header().Epoch))
=======
	msg, err := tx.AsMessage(types.MakeSigner(cc.config, currBlock.Header().Number()))
>>>>>>> d2b3e8c3
	if err != nil {
		utils.GetLogInstance().Error("[ABI] Failed to convert transaction to message", "error", err)
		return []byte{}, err
	}
	evmContext := core.NewEVMContext(msg, currBlock.Header(), cc.blockchain, nil)
	// Create a new environment which holds all relevant information
	// about the transaction and calling mechanisms.
	stateDB, err := cc.blockchain.State()
	if err != nil {
		utils.GetLogInstance().Error("[ABI] Failed to retrieve state db", "error", err)
		return []byte{}, err
	}
	vmenv := vm.NewEVM(evmContext, stateDB, cc.config, vm.Config{})
	gaspool := new(core.GasPool).AddGas(math.MaxUint64)

	returnValue, _, failed, err := core.NewStateTransition(vmenv, msg, gaspool).TransitionDb()
	if err != nil || failed {
		utils.GetLogInstance().Error("[ABI] Failed executing the transaction", "error", err)
		return []byte{}, err
	}
	return returnValue, nil
}<|MERGE_RESOLUTION|>--- conflicted
+++ resolved
@@ -33,11 +33,7 @@
 // CallContract calls a contracts with the specified transaction.
 func (cc *ContractCaller) CallContract(tx *types.Transaction) ([]byte, error) {
 	currBlock := cc.blockchain.CurrentBlock()
-<<<<<<< HEAD
-	msg, err := tx.AsMessage(types.MakeSigner(cc.config, currBlock.Header().Epoch))
-=======
-	msg, err := tx.AsMessage(types.MakeSigner(cc.config, currBlock.Header().Number()))
->>>>>>> d2b3e8c3
+	msg, err := tx.AsMessage(types.MakeSigner(cc.config, currBlock.Header().Epoch()))
 	if err != nil {
 		utils.GetLogInstance().Error("[ABI] Failed to convert transaction to message", "error", err)
 		return []byte{}, err
