package shardingconfig

import (
	"math/big"

	"github.com/harmony-one/harmony/internal/genesis"
)

// LocalnetSchedule is the local testnet sharding
// configuration schedule.
var LocalnetSchedule localnetSchedule

type localnetSchedule struct{}

const (
	localnetV1Epoch = 1
	localnetV2Epoch = 2

<<<<<<< HEAD
	localnetEpochBlock1 = 36
	twoOne              = 11

	localnetVdfDifficulty = 5000 // This takes about 10s to finish the vdf
=======
	localnetEpochBlock1 = 10
	twoOne              = 5
>>>>>>> e106ac03
)

func (localnetSchedule) InstanceForEpoch(epoch *big.Int) Instance {
	switch {
	case epoch.Cmp(big.NewInt(localnetV2Epoch)) >= 0:
		return localnetV2
	case epoch.Cmp(big.NewInt(localnetV1Epoch)) >= 0:
		return localnetV1
	default: // genesis
		return localnetV0
	}
}

func (localnetSchedule) BlocksPerEpoch() uint64 {
	return twoOne
}

func (ls localnetSchedule) CalcEpochNumber(blockNum uint64) *big.Int {
	blocks := ls.BlocksPerEpoch()
	switch {
	case blockNum >= localnetEpochBlock1:
		return big.NewInt(int64((blockNum-localnetEpochBlock1)/blocks) + 1)
	default:
		return big.NewInt(0)
	}
}

func (ls localnetSchedule) IsLastBlock(blockNum uint64) bool {
	blocks := ls.BlocksPerEpoch()
	switch {
	case blockNum < localnetEpochBlock1-1:
		return false
	case blockNum == localnetEpochBlock1-1:
		return true
	default:
		return ((blockNum-localnetEpochBlock1)%blocks == blocks-1)
	}
}

func (ls localnetSchedule) VdfDifficulty() int {
	return localnetVdfDifficulty
}

var localnetReshardingEpoch = []*big.Int{big.NewInt(0), big.NewInt(localnetV1Epoch), big.NewInt(localnetV2Epoch)}

var localnetV0 = MustNewInstance(2, 7, 5, genesis.LocalHarmonyAccounts, genesis.LocalFnAccounts, localnetReshardingEpoch)
var localnetV1 = MustNewInstance(2, 7, 5, genesis.LocalHarmonyAccountsV1, genesis.LocalFnAccountsV1, localnetReshardingEpoch)
var localnetV2 = MustNewInstance(2, 10, 4, genesis.LocalHarmonyAccountsV2, genesis.LocalFnAccountsV2, localnetReshardingEpoch)<|MERGE_RESOLUTION|>--- conflicted
+++ resolved
@@ -16,16 +16,11 @@
 	localnetV1Epoch = 1
 	localnetV2Epoch = 2
 
-<<<<<<< HEAD
-	localnetEpochBlock1 = 36
-	twoOne              = 11
+	localnetEpochBlock1 = 10
+	twoOne              = 5
 
 	localnetVdfDifficulty = 5000 // This takes about 10s to finish the vdf
-=======
-	localnetEpochBlock1 = 10
-	twoOne              = 5
->>>>>>> e106ac03
-)
+
 
 func (localnetSchedule) InstanceForEpoch(epoch *big.Int) Instance {
 	switch {
