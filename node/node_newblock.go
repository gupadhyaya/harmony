package node

import (
	"errors"
	"sort"
	"strings"
	"time"

	staking "github.com/harmony-one/harmony/staking/types"

	"github.com/ethereum/go-ethereum/common"
	"github.com/harmony-one/harmony/core/rawdb"
	"github.com/harmony-one/harmony/core/types"
	"github.com/harmony-one/harmony/internal/utils"
	"github.com/harmony-one/harmony/shard"
)

// Constants of proposing a new block
const (
	SleepPeriod           = 20 * time.Millisecond
	IncomingReceiptsLimit = 6000 // 2000 * (numShards - 1)
)

// WaitForConsensusReadyV2 listen for the readiness signal from consensus and generate new block for consensus.
// only leader will receive the ready signal
// TODO: clean pending transactions for validators; or validators not prepare pending transactions
func (node *Node) WaitForConsensusReadyV2(readySignal chan struct{}, stopChan chan struct{}, stoppedChan chan struct{}) {
	go func() {
		// Setup stoppedChan
		defer close(stoppedChan)

		utils.Logger().Debug().
			Msg("Waiting for Consensus ready")
		// TODO: make local net start faster
		time.Sleep(30 * time.Second) // Wait for other nodes to be ready (test-only)

		for {
			// keep waiting for Consensus ready
			select {
			case <-stopChan:
				utils.Logger().Debug().
					Msg("Consensus new block proposal: STOPPED!")
				return
			case <-readySignal:
				for node.Consensus != nil && node.Consensus.IsLeader() {
					time.Sleep(SleepPeriod)

					utils.Logger().Debug().
						Uint64("blockNum", node.Blockchain().CurrentBlock().NumberU64()+1).
						Msg("PROPOSING NEW BLOCK ------------------------------------------------")

					newBlock, err := node.proposeNewBlock()
					if err != nil {
						utils.Logger().Err(err).Msg("!!!!!!!!!Failed Proposing New Block!!!!!!!!!")
					}

<<<<<<< HEAD
					err = node.Consensus.BlockVerifier(newBlock)
=======
					err = node.Blockchain().Validator().ValidateHeader(newBlock, true)
>>>>>>> addb3931
					if err == nil {
						utils.Logger().Debug().
							Uint64("blockNum", newBlock.NumberU64()).
							Uint64("epoch", newBlock.Epoch().Uint64()).
							Uint64("viewID", newBlock.Header().ViewID().Uint64()).
							Int("numTxs", newBlock.Transactions().Len()).
							Int("numStakingTxs", newBlock.StakingTransactions().Len()).
							Int("crossShardReceipts", newBlock.IncomingReceipts().Len()).
							Msg("=========Successfully Proposed New Block==========")

						// Send the new block to Consensus so it can be confirmed.
						node.BlockChannel <- newBlock
						break
					} else {
<<<<<<< HEAD
						utils.Logger().Err(err).Msg("!!!!!!!!!Failed Verifying New Block!!!!!!!!!")
=======
						utils.Logger().Err(err).Msg("!!!!!!!!!Failed Verifying New Block Header!!!!!!!!!")
>>>>>>> addb3931
					}
				}
			}
		}
	}()
}

func (node *Node) proposeNewBlock() (*types.Block, error) {
	currentHeader := node.Blockchain().CurrentHeader()
	nowEpoch, blockNow := currentHeader.Epoch(), currentHeader.Number()
	utils.AnalysisStart("proposeNewBlock", nowEpoch, blockNow)
	defer utils.AnalysisEnd("proposeNewBlock", nowEpoch, blockNow)

	node.Worker.UpdateCurrent()

	header := node.Worker.GetCurrentHeader()
	// Update worker's current header and
	// state data in preparation to propose/process new transactions
	var (
		coinbase    = node.GetAddressForBLSKey(node.Consensus.LeaderPubKey, header.Epoch())
		beneficiary = coinbase
		err         error
	)

	// After staking, all coinbase will be the address of bls pub key
	if node.Blockchain().Config().IsStaking(header.Epoch()) {
		blsPubKeyBytes := node.Consensus.LeaderPubKey.GetAddress()
		coinbase.SetBytes(blsPubKeyBytes[:])
	}

	emptyAddr := common.Address{}
	if coinbase == emptyAddr {
		return nil, errors.New("[proposeNewBlock] Failed setting coinbase")
	}

	// Must set coinbase here because the operations below depend on it
	header.SetCoinbase(coinbase)

	// Get beneficiary based on coinbase
	// Before staking, coinbase itself is the beneficial
	// After staking, beneficial is the corresponding ECDSA address of the bls key
	beneficiary, err = node.Blockchain().GetECDSAFromCoinbase(header)
	if err != nil {
		return nil, err
	}

	// Prepare normal and staking transactions retrieved from transaction pool
	utils.AnalysisStart("proposeNewBlockChooseFromTxnPool")

	pendingPoolTxs, err := node.TxPool.Pending()
	if err != nil {
		utils.Logger().Err(err).Msg("Failed to fetch pending transactions")
		return nil, err
	}
	pendingPlainTxs := map[common.Address]types.Transactions{}
	pendingStakingTxs := staking.StakingTransactions{}
	for addr, poolTxs := range pendingPoolTxs {
		plainTxsPerAcc := types.Transactions{}
		for _, tx := range poolTxs {
			if plainTx, ok := tx.(*types.Transaction); ok {
				plainTxsPerAcc = append(plainTxsPerAcc, plainTx)
			} else if stakingTx, ok := tx.(*staking.StakingTransaction); ok {
				// Only process staking transactions after pre-staking epoch happened.
				if node.Blockchain().Config().IsPreStaking(node.Worker.GetCurrentHeader().Epoch()) {
					pendingStakingTxs = append(pendingStakingTxs, stakingTx)
				}
			} else {
				utils.Logger().Err(types.ErrUnknownPoolTxType).
					Msg("Failed to parse pending transactions")
				return nil, types.ErrUnknownPoolTxType
			}
		}
		if plainTxsPerAcc.Len() > 0 {
			pendingPlainTxs[addr] = plainTxsPerAcc
		}
	}
	utils.AnalysisEnd("proposeNewBlockChooseFromTxnPool")

	// Try commit normal and staking transactions based on the current state
	// The successfully committed transactions will be put in the proposed block
	if err := node.Worker.CommitTransactions(
		pendingPlainTxs, pendingStakingTxs, beneficiary,
	); err != nil {
		utils.Logger().Error().Err(err).Msg("cannot commit transactions")
		return nil, err
	}

	// Prepare cross shard transaction receipts
	receiptsList := node.proposeReceiptsProof()
	if len(receiptsList) != 0 {
		if err := node.Worker.CommitReceipts(receiptsList); err != nil {
			return nil, err
		}
	}

	isBeaconchainInCrossLinkEra := node.NodeConfig.ShardID == shard.BeaconChainShardID &&
		node.Blockchain().Config().IsCrossLink(node.Worker.GetCurrentHeader().Epoch())

	isBeaconchainInStakingEra := node.NodeConfig.ShardID == shard.BeaconChainShardID &&
		node.Blockchain().Config().IsStaking(node.Worker.GetCurrentHeader().Epoch())

	utils.AnalysisStart("proposeNewBlockVerifyCrossLinks")
	// Prepare cross links and slashing messages
	var crossLinksToPropose types.CrossLinks
	if isBeaconchainInCrossLinkEra {
		allPending, err := node.Blockchain().ReadPendingCrossLinks()
		invalidToDelete := []types.CrossLink{}
		if err == nil {
			for _, pending := range allPending {
				exist, err := node.Blockchain().ReadCrossLink(pending.ShardID(), pending.BlockNum())
				if err == nil || exist != nil {
					invalidToDelete = append(invalidToDelete, pending)
					utils.Logger().Debug().
						AnErr("[proposeNewBlock] pending crosslink is already committed onchain", err)
					continue
				}
				if err := node.VerifyCrossLink(pending); err != nil {
					invalidToDelete = append(invalidToDelete, pending)
					utils.Logger().Debug().
						AnErr("[proposeNewBlock] pending crosslink verification failed", err)
					continue
				}
				crossLinksToPropose = append(crossLinksToPropose, pending)
			}
			utils.Logger().Debug().
				Msgf("[proposeNewBlock] Proposed %d crosslinks from %d pending crosslinks",
					len(crossLinksToPropose), len(allPending),
				)
		} else {
			utils.Logger().Error().Err(err).Msgf(
				"[proposeNewBlock] Unable to Read PendingCrossLinks, number of crosslinks: %d",
				len(allPending),
			)
		}
		node.Blockchain().DeleteFromPendingCrossLinks(invalidToDelete)
	}
	utils.AnalysisEnd("proposeNewBlockVerifyCrossLinks")

	if isBeaconchainInStakingEra {
		// this will set a meaningful w.current.slashes
		if err := node.Worker.CollectVerifiedSlashes(); err != nil {
			return nil, err
		}
	}

	// Prepare shard state
	var shardState *shard.State
	if shardState, err = node.Blockchain().SuperCommitteeForNextEpoch(
		node.Beaconchain(), node.Worker.GetCurrentHeader(), false,
	); err != nil {
		return nil, err
	}

	// Prepare last commit signatures
	sig, mask, err := node.Consensus.BlockCommitSig(header.Number().Uint64() - 1)
	if err != nil {
		utils.Logger().Error().Err(err).Msg("[proposeNewBlock] Cannot get commit signatures from last block")
		return nil, err
	}

	return node.Worker.FinalizeNewBlock(
		sig, mask, node.Consensus.GetViewID(),
		coinbase, crossLinksToPropose, shardState,
	)
}

func (node *Node) proposeReceiptsProof() []*types.CXReceiptsProof {
	if !node.Blockchain().Config().HasCrossTxFields(node.Worker.GetCurrentHeader().Epoch()) {
		return []*types.CXReceiptsProof{}
	}

	numProposed := 0
	validReceiptsList := []*types.CXReceiptsProof{}
	pendingReceiptsList := []*types.CXReceiptsProof{}

	node.pendingCXMutex.Lock()
	defer node.pendingCXMutex.Unlock()

	// not necessary to sort the list, but we just prefer to process the list ordered by shard and blocknum
	pendingCXReceipts := []*types.CXReceiptsProof{}
	for _, v := range node.pendingCXReceipts {
		pendingCXReceipts = append(pendingCXReceipts, v)
	}

	sort.SliceStable(pendingCXReceipts, func(i, j int) bool {
		shardCMP := pendingCXReceipts[i].MerkleProof.ShardID < pendingCXReceipts[j].MerkleProof.ShardID
		shardEQ := pendingCXReceipts[i].MerkleProof.ShardID == pendingCXReceipts[j].MerkleProof.ShardID
		blockCMP := pendingCXReceipts[i].MerkleProof.BlockNum.Cmp(
			pendingCXReceipts[j].MerkleProof.BlockNum,
		) == -1
		return shardCMP || (shardEQ && blockCMP)
	})

	m := map[common.Hash]struct{}{}

Loop:
	for _, cxp := range node.pendingCXReceipts {
		if numProposed > IncomingReceiptsLimit {
			pendingReceiptsList = append(pendingReceiptsList, cxp)
			continue
		}
		// check double spent
		if node.Blockchain().IsSpent(cxp) {
			utils.Logger().Debug().Interface("cxp", cxp).Msg("[proposeReceiptsProof] CXReceipt is spent")
			continue
		}
		hash := cxp.MerkleProof.BlockHash
		// ignore duplicated receipts
		if _, ok := m[hash]; ok {
			continue
		} else {
			m[hash] = struct{}{}
		}

		for _, item := range cxp.Receipts {
			if item.ToShardID != node.Blockchain().ShardID() {
				continue Loop
			}
		}

		if err := node.Blockchain().Validator().ValidateCXReceiptsProof(cxp); err != nil {
			if strings.Contains(err.Error(), rawdb.MsgNoShardStateFromDB) {
				pendingReceiptsList = append(pendingReceiptsList, cxp)
			} else {
				utils.Logger().Error().Err(err).Msg("[proposeReceiptsProof] Invalid CXReceiptsProof")
			}
			continue
		}

		utils.Logger().Debug().Interface("cxp", cxp).Msg("[proposeReceiptsProof] CXReceipts Added")
		validReceiptsList = append(validReceiptsList, cxp)
		numProposed = numProposed + len(cxp.Receipts)
	}

	node.pendingCXReceipts = make(map[string]*types.CXReceiptsProof)
	for _, v := range pendingReceiptsList {
		blockNum := v.Header.Number().Uint64()
		shardID := v.Header.ShardID()
		key := utils.GetPendingCXKey(shardID, blockNum)
		node.pendingCXReceipts[key] = v
	}

	utils.Logger().Debug().Msgf("[proposeReceiptsProof] number of validReceipts %d", len(validReceiptsList))
	return validReceiptsList
}<|MERGE_RESOLUTION|>--- conflicted
+++ resolved
@@ -54,11 +54,7 @@
 						utils.Logger().Err(err).Msg("!!!!!!!!!Failed Proposing New Block!!!!!!!!!")
 					}
 
-<<<<<<< HEAD
-					err = node.Consensus.BlockVerifier(newBlock)
-=======
 					err = node.Blockchain().Validator().ValidateHeader(newBlock, true)
->>>>>>> addb3931
 					if err == nil {
 						utils.Logger().Debug().
 							Uint64("blockNum", newBlock.NumberU64()).
@@ -73,11 +69,7 @@
 						node.BlockChannel <- newBlock
 						break
 					} else {
-<<<<<<< HEAD
-						utils.Logger().Err(err).Msg("!!!!!!!!!Failed Verifying New Block!!!!!!!!!")
-=======
 						utils.Logger().Err(err).Msg("!!!!!!!!!Failed Verifying New Block Header!!!!!!!!!")
->>>>>>> addb3931
 					}
 				}
 			}
