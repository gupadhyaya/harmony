--- conflicted
+++ resolved
@@ -94,16 +94,9 @@
 		pendingStakingTransactions = append(pendingStakingTransactions, tx)
 	}
 
-<<<<<<< HEAD
 	node.Worker.UpdateCurrent(coinbase)
 	if err := node.Worker.CommitTransactions(pending, pendingStakingTransactions, coinbase); err != nil {
-		ctxerror.Log15(utils.GetLogger().Error,
-			ctxerror.New("cannot commit transactions").
-				WithCause(err))
-=======
-	if err := node.Worker.CommitTransactions(selectedTxs, selectedStakingTxs, coinbase); err != nil {
 		utils.Logger().Error().Err(err).Msg("cannot commit transactions")
->>>>>>> 621e8bd3
 		return nil, err
 	}
 
