--- conflicted
+++ resolved
@@ -20,36 +20,10 @@
 
 def run_one_region_on_demand_instances(config, region_number, number_of_instances):
     ec2_client = utils.create_client(config, region_number)
-
-<<<<<<< HEAD
     node_name_tag = create_instances(
         config, ec2_client, region_number, int(number_of_instances))
     LOGGER.info("Created %s in region %s" % (node_name_tag, region_number))
     return node_name_tag, ec2_client
-=======
-def run_one_region_instances(config, region_number, number_of_instances, instance_resource):
-    region_name = config[region_number][utils.REGION_NAME]
-    # Create session.
-    session = boto3.Session(region_name=region_name)
-    # Create a client.
-    ec2_client = session.client('ec2')
-
-    if instance_resource == InstanceResource.ON_DEMAND:
-        node_name_tag = create_instances(
-            config, ec2_client, region_number, int(number_of_instances))
-        LOGGER.info("Created %s in region %s" % (node_name_tag, region_number))
-        return node_name_tag, ec2_client
-    elif instance_resource == InstanceResource.SPOT_FLEET:
-        instance_type_list = ['t2.micro', 't2.small', 'm3.medium']
-        node_name_tag = spot_fleet.request_spot_fleet_with_on_demand(
-            config, ec2_client, region_number, int(number_of_instances), 1, instance_type_list)
-        # node_name_tag = spot_fleet.request_spot_fleet(
-        #     config, ec2_client, region_number, int(number_of_instances), instance_type_list)
-        return node_name_tag, ec2_client
-    else:
-        return None, None
-
->>>>>>> 6a4f66ba
 
 def create_instances(config, ec2_client, region_number, number_of_instances):
     node_name_tag = utils.get_node_name_tag(region_number)
@@ -157,17 +131,12 @@
         for i in range(len(region_list)):
             region_number = region_list[i]
             number_of_instances = num_instance_list[i]
-<<<<<<< HEAD
             if instanceResource == InstanceResource.ON_DEMAND:
                 t = threading.Thread(target=run_for_one_region_on_demand, args=(
                     config, region_number, number_of_instances, fout, fout2))
             elif instanceResource == InstanceResource.SPOT_FLEET:
                 t = threading.Thread(target=spot_fleet.run_one_region, args=(
                     region_number, number_of_instances, fout, fout2))
-=======
-            t = threading.Thread(target=run_for_one_region, args=(
-                config, region_number, number_of_instances, InstanceResource.ON_DEMAND, fout, fout2))
->>>>>>> 6a4f66ba
             LOGGER.info("creating thread for region %s" % region_number)
             t.start()
             thread_pool.append(t)
