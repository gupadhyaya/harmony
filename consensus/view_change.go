package consensus

import (
	"sync"
	"time"

	"github.com/harmony-one/harmony/crypto/bls"

	"github.com/ethereum/go-ethereum/common"
	msg_pb "github.com/harmony-one/harmony/api/proto/message"
	"github.com/harmony-one/harmony/consensus/quorum"
	"github.com/harmony-one/harmony/consensus/signature"
	nodeconfig "github.com/harmony-one/harmony/internal/configs/node"
	"github.com/harmony-one/harmony/internal/utils"
	"github.com/harmony-one/harmony/p2p"
)

// MaxViewIDDiff limits the received view ID to only 249 further from the current view ID
const MaxViewIDDiff = 249

// State contains current mode and current viewID
type State struct {
	mode    Mode
	modeMux sync.RWMutex

	// current view id in normal mode
	// it changes per successful consensus
	blockViewID uint64
	cViewMux    sync.RWMutex

	// view changing id is used during view change mode
	// it is the next view id
	viewChangingID uint64

	viewMux sync.RWMutex
}

// Mode return the current node mode
func (pm *State) Mode() Mode {
	pm.modeMux.RLock()
	defer pm.modeMux.RUnlock()
	return pm.mode
}

// SetMode set the node mode as required
func (pm *State) SetMode(s Mode) {
	pm.modeMux.Lock()
	defer pm.modeMux.Unlock()
	pm.mode = s
}

// GetCurBlockViewID return the current view id
func (pm *State) GetCurBlockViewID() uint64 {
	pm.cViewMux.RLock()
	defer pm.cViewMux.RUnlock()
	return pm.blockViewID
}

// SetCurBlockViewID sets the current view id
func (pm *State) SetCurBlockViewID(viewID uint64) {
	pm.cViewMux.Lock()
	defer pm.cViewMux.Unlock()
	pm.blockViewID = viewID
}

// GetViewChangingID return the current view changing id
// It is meaningful during view change mode
func (pm *State) GetViewChangingID() uint64 {
	pm.viewMux.RLock()
	defer pm.viewMux.RUnlock()
	return pm.viewChangingID
}

// SetViewChangingID set the current view changing id
// It is meaningful during view change mode
func (pm *State) SetViewChangingID(id uint64) {
	pm.viewMux.Lock()
	defer pm.viewMux.Unlock()
	pm.viewChangingID = id
}

// GetViewChangeDuraion return the duration of the current view change
// It increase in the power of difference betweeen view changing ID and current view ID
func (pm *State) GetViewChangeDuraion() time.Duration {
	pm.viewMux.RLock()
	pm.cViewMux.RLock()
	defer pm.viewMux.RUnlock()
	defer pm.cViewMux.RUnlock()
	diff := int64(pm.viewChangingID - pm.blockViewID)
	return time.Duration(diff * diff * int64(viewChangeDuration))
}

// GetNextLeaderKey uniquely determine who is the leader for given viewID
func (consensus *Consensus) GetNextLeaderKey(viewID uint64) *bls.PublicKeyWrapper {
	gap := 1
	consensus.getLogger().Info().
		Str("leaderPubKey", consensus.LeaderPubKey.Bytes.Hex()).
		Uint64("newViewID", viewID).
		Uint64("myCurBlockViewID", consensus.GetCurBlockViewID()).
		Msg("[GetNextLeaderKey] got leaderPubKey from coinbase")
	wasFound, next := consensus.Decider.NthNext(consensus.LeaderPubKey, gap)
	if !wasFound {
		consensus.getLogger().Warn().
			Str("key", consensus.LeaderPubKey.Bytes.Hex()).
			Msg("GetNextLeaderKey: currentLeaderKey not found")
	}
	return next
}

func createTimeout() map[TimeoutType]*utils.Timeout {
	timeouts := make(map[TimeoutType]*utils.Timeout)
	timeouts[timeoutConsensus] = utils.NewTimeout(phaseDuration)
	timeouts[timeoutViewChange] = utils.NewTimeout(viewChangeDuration)
	timeouts[timeoutBootstrap] = utils.NewTimeout(bootstrapDuration)
	return timeouts
}

// startViewChange send a new view change
// the viewID is the current viewID
func (consensus *Consensus) startViewChange(viewID uint64) {
	if consensus.disableViewChange {
		return
	}
	consensus.consensusTimeout[timeoutConsensus].Stop()
	consensus.consensusTimeout[timeoutBootstrap].Stop()
	consensus.current.SetMode(ViewChanging)
	consensus.SetViewChangingID(viewID)
	consensus.LeaderPubKey = consensus.GetNextLeaderKey(viewID)

	duration := consensus.current.GetViewChangeDuraion()
	consensus.getLogger().Warn().
		Uint64("viewID", viewID).
		Uint64("viewChangingID", consensus.GetViewChangingID()).
		Dur("timeoutDuration", duration).
		Str("NextLeader", consensus.LeaderPubKey.Bytes.Hex()).
		Msg("[startViewChange]")

	consensus.consensusTimeout[timeoutViewChange].SetDuration(duration)
	defer consensus.consensusTimeout[timeoutViewChange].Start()

	// update the dictionary key if the viewID is first time received
	consensus.vc.AddViewIDKeyIfNotExist(viewID, consensus.Decider.Participants())

	// init my own payload
	if err := consensus.vc.InitPayload(
		consensus.FBFTLog,
		viewID,
		consensus.blockNum,
		consensus.priKey); err != nil {
		consensus.getLogger().Error().Err(err).Msg("Init Payload Error")
	}

	// for view change, send separate view change per public key
	// do not do multi-sign of view change message
	for _, key := range consensus.priKey {
		if !consensus.IsValidatorInCommittee(key.Pub.Bytes) {
			continue
		}
		msgToSend := consensus.constructViewChangeMessage(&key)
		consensus.host.SendMessageToGroups([]nodeconfig.GroupID{
			nodeconfig.NewGroupIDByShardID(nodeconfig.ShardID(consensus.ShardID)),
		},
			p2p.ConstructMessage(msgToSend),
		)
	}
}

// onViewChange is called when the view change message is received.
func (consensus *Consensus) onViewChange(msg *msg_pb.Message) {
	consensus.getLogger().Info().Msg("[onViewChange] Received ViewChange Message")
	recvMsg, err := ParseViewChangeMessage(msg)
	if err != nil {
		consensus.getLogger().Warn().Err(err).Msg("[onViewChange] Unable To Parse Viewchange Message")
		return
	}
	// if not leader, noop
	newLeaderKey := recvMsg.LeaderPubkey
	newLeaderPriKey, err := consensus.GetLeaderPrivateKey(newLeaderKey.Object)
	if err != nil {
		consensus.getLogger().Info().
			Err(err).
			Str("Sender", recvMsg.SenderPubkey.Bytes.Hex()).
			Str("NextLeader", recvMsg.LeaderPubkey.Bytes.Hex()).
			Str("myBLSPubKey", consensus.priKey.GetPublicKeys().SerializeToHexStr()).
			Msg("[onViewChange] I am not the Leader")
		return
	}

	if consensus.Decider.IsQuorumAchieved(quorum.ViewChange) {
		consensus.getLogger().Info().
			Int64("have", consensus.Decider.SignersCount(quorum.ViewChange)).
			Int64("need", consensus.Decider.TwoThirdsSignersCount()).
<<<<<<< HEAD
			Interface("validatorPubKeys", recvMsg.SenderPubkeys).
=======
			Str("validatorPubKey", recvMsg.SenderPubkey.Bytes.Hex()).
			Str("newLeaderKey", newLeaderKey.Bytes.Hex()).
>>>>>>> 6ce8aeac
			Msg("[onViewChange] Received Enough View Change Messages")
		return
	}

	if !consensus.onViewChangeSanityCheck(recvMsg) {
		return
	}

<<<<<<< HEAD
	// already checked the length of SenderPubkeys in onViewChangeSanityCheck
	senderKey := recvMsg.SenderPubkeys[0]

	consensus.vcLock.Lock()
	defer consensus.vcLock.Unlock()

	// update the dictionary key if the viewID is first time received
	consensus.addViewIDKeyIfNotExist(recvMsg.ViewID)

	// TODO: remove NIL type message
	// add self m1 or m2 type message signature and bitmap
	_, ok1 := consensus.nilSigs[recvMsg.ViewID][newLeaderKey.Bytes.Hex()]
	_, ok2 := consensus.bhpSigs[recvMsg.ViewID][newLeaderKey.Bytes.Hex()]
	if !(ok1 || ok2) {
		// add own signature for newview message
		preparedMsgs := consensus.FBFTLog.GetMessagesByTypeSeq(
			msg_pb.MessageType_PREPARED, recvMsg.BlockNum,
		)
		preparedMsg := consensus.FBFTLog.FindMessageByMaxViewID(preparedMsgs)
		hasBlock := false
		if preparedMsg != nil {
			if preparedBlock := consensus.FBFTLog.GetBlockByHash(
				preparedMsg.BlockHash,
			); preparedBlock != nil {
				if consensus.BlockVerifier(preparedBlock); err != nil {
					consensus.getLogger().Error().Err(err).Msg("[onViewChange] My own prepared block verification failed")
				} else {
					hasBlock = true
				}
			}
		}
		if hasBlock {
			consensus.getLogger().Info().Msg("[onViewChange] add my M1 type messaage")
			msgToSign := append(preparedMsg.BlockHash[:], preparedMsg.Payload...)
			for i, key := range consensus.priKey {
				if err := consensus.bhpBitmap[recvMsg.ViewID].SetKey(key.Pub.Bytes, true); err != nil {
					consensus.getLogger().Warn().Msgf("[onViewChange] bhpBitmap setkey failed for key at index %d", i)
					continue
				}
				consensus.bhpSigs[recvMsg.ViewID][key.Pub.Bytes.Hex()] = key.Pri.SignHash(msgToSign)
			}
			// if m1Payload is empty, we just add one
			if len(consensus.m1Payload) == 0 {
				consensus.m1Payload = append(preparedMsg.BlockHash[:], preparedMsg.Payload...)
			}
		} else {
			consensus.getLogger().Info().Msg("[onViewChange] add my M2(NIL) type messaage")
			for i, key := range consensus.priKey {
				if err := consensus.nilBitmap[recvMsg.ViewID].SetKey(key.Pub.Bytes, true); err != nil {
					consensus.getLogger().Warn().Msgf("[onViewChange] nilBitmap setkey failed for key at index %d", i)
					continue
				}
				consensus.nilSigs[recvMsg.ViewID][key.Pub.Bytes.Hex()] = key.Pri.SignHash(NIL)
			}
		}
	}
	// add self m3 type message signature and bitmap
	_, ok3 := consensus.viewIDSigs[recvMsg.ViewID][newLeaderKey.Bytes.Hex()]
	if !ok3 {
		viewIDBytes := make([]byte, 8)
		binary.LittleEndian.PutUint64(viewIDBytes, recvMsg.ViewID)
		for i, key := range consensus.priKey {
			if err := consensus.viewIDBitmap[recvMsg.ViewID].SetKey(key.Pub.Bytes, true); err != nil {
				consensus.getLogger().Warn().Msgf("[onViewChange] viewIDBitmap setkey failed for key at index %d", i)
				continue
			}
			consensus.viewIDSigs[recvMsg.ViewID][key.Pub.Bytes.Hex()] = key.Pri.SignHash(viewIDBytes)
		}
	}

	preparedBlock := &types.Block{}
	hasBlock := false
	if len(recvMsg.Payload) != 0 && len(recvMsg.Block) != 0 {
		if err := rlp.DecodeBytes(recvMsg.Block, preparedBlock); err != nil {
			consensus.getLogger().Warn().
				Err(err).
				Uint64("MsgBlockNum", recvMsg.BlockNum).
				Msg("[onViewChange] Unparseable prepared block data")
			return
		}
		hasBlock = true
	}

	// m2 type message
	if !hasBlock {
		_, ok := consensus.nilSigs[recvMsg.ViewID][senderKey.Bytes.Hex()]
		if ok {
			consensus.getLogger().Debug().
				Str("validatorPubKey", senderKey.Bytes.Hex()).
				Msg("[onViewChange] Already Received M2 message from validator")
			return
		}

		if !recvMsg.ViewchangeSig.VerifyHash(senderKey.Object, NIL) {
			consensus.getLogger().Warn().Msg("[onViewChange] Failed To Verify Signature For M2 Type Viewchange Message")
			return
		}

		consensus.getLogger().Info().
			Str("validatorPubKey", senderKey.Bytes.Hex()).
			Msg("[onViewChange] Add M2 (NIL) type message")
		consensus.nilSigs[recvMsg.ViewID][senderKey.Bytes.Hex()] = recvMsg.ViewchangeSig
		consensus.nilBitmap[recvMsg.ViewID].SetKey(senderKey.Bytes, true) // Set the bitmap indicating that this validator signed.
	} else { // m1 type message
		if consensus.BlockVerifier(preparedBlock); err != nil {
			consensus.getLogger().Error().Err(err).Msg("[onViewChange] Prepared block verification failed")
			return
		}
		_, ok := consensus.bhpSigs[recvMsg.ViewID][senderKey.Bytes.Hex()]
		if ok {
			consensus.getLogger().Debug().
				Str("validatorPubKey", senderKey.Bytes.Hex()).
				Msg("[onViewChange] Already Received M1 Message From the Validator")
			return
		}
		if !recvMsg.ViewchangeSig.VerifyHash(senderKey.Object, recvMsg.Payload) {
			consensus.getLogger().Warn().Msg("[onViewChange] Failed to Verify Signature for M1 Type Viewchange Message")
			return
		}

		// first time receive m1 type message, need verify validity of prepared message
		if len(consensus.m1Payload) == 0 || !bytes.Equal(consensus.m1Payload, recvMsg.Payload) {
			if len(recvMsg.Payload) <= 32 {
				consensus.getLogger().Warn().
					Int("len", len(recvMsg.Payload)).
					Msg("[onViewChange] M1 RecvMsg Payload Not Enough Length")
				return
			}
			blockHash := recvMsg.Payload[:32]
			aggSig, mask, err := consensus.ReadSignatureBitmapPayload(recvMsg.Payload, 32)
			if err != nil {
				consensus.getLogger().Error().Err(err).Msg("[onViewChange] M1 RecvMsg Payload Read Error")
				return
			}

			if !consensus.Decider.IsQuorumAchievedByMask(mask) {
				consensus.getLogger().Warn().
					Msgf("[onViewChange] Quorum Not achieved")
				return
			}

			// Verify the multi-sig for prepare phase
			if !aggSig.VerifyHash(mask.AggregatePublic, blockHash[:]) {
				consensus.getLogger().Warn().
					Hex("blockHash", blockHash).
					Msg("[onViewChange] failed to verify multi signature for m1 prepared payload")
				return
			}

			// if m1Payload is empty, we just add one
			if len(consensus.m1Payload) == 0 {
				consensus.m1Payload = append(recvMsg.Payload[:0:0], recvMsg.Payload...)
				// create prepared message for new leader
				preparedMsg := FBFTMessage{
					MessageType: msg_pb.MessageType_PREPARED,
					ViewID:      recvMsg.ViewID,
					BlockNum:    recvMsg.BlockNum,
				}
				preparedMsg.BlockHash = common.Hash{}
				copy(preparedMsg.BlockHash[:], recvMsg.Payload[:32])
				preparedMsg.Payload = make([]byte, len(recvMsg.Payload)-32)
				copy(preparedMsg.Payload[:], recvMsg.Payload[32:])
				preparedMsg.SenderPubkeys = []*bls.PublicKeyWrapper{newLeaderKey}
				consensus.getLogger().Info().Msg("[onViewChange] New Leader Prepared Message Added")
				consensus.FBFTLog.AddMessage(&preparedMsg)

				consensus.FBFTLog.AddBlock(preparedBlock)
			}
		}
		consensus.getLogger().Info().
			Str("validatorPubKey", senderKey.Bytes.Hex()).
			Msg("[onViewChange] Add M1 (prepared) type message")
		consensus.bhpSigs[recvMsg.ViewID][senderKey.Bytes.Hex()] = recvMsg.ViewchangeSig
		consensus.bhpBitmap[recvMsg.ViewID].SetKey(senderKey.Bytes, true) // Set the bitmap indicating that this validator signed.
	}

	// check and add viewID (m3 type) message signature
	if _, ok := consensus.viewIDSigs[recvMsg.ViewID][senderKey.Bytes.Hex()]; ok {
		consensus.getLogger().Debug().
			Str("validatorPubKey", senderKey.Bytes.Hex()).
			Msg("[onViewChange] Already Received M3(ViewID) message from the validator")
		return
	}
	viewIDHash := make([]byte, 8)
	binary.LittleEndian.PutUint64(viewIDHash, recvMsg.ViewID)
	if !recvMsg.ViewidSig.VerifyHash(senderKey.Object, viewIDHash) {
		consensus.getLogger().Warn().
			Uint64("MsgViewID", recvMsg.ViewID).
			Msg("[onViewChange] Failed to Verify M3 Message Signature")
		return
	}
	consensus.getLogger().Info().
		Str("validatorPubKey", senderKey.Bytes.Hex()).
		Msg("[onViewChange] Add M3 (ViewID) type message")

	consensus.viewIDSigs[recvMsg.ViewID][senderKey.Bytes.Hex()] = recvMsg.ViewidSig
	// Set the bitmap indicating that this validator signed.
	consensus.viewIDBitmap[recvMsg.ViewID].SetKey(senderKey.Bytes, true)
	consensus.getLogger().Info().
		Int("have", len(consensus.viewIDSigs[recvMsg.ViewID])).
		Int64("total", consensus.Decider.ParticipantsCount()).
		Msg("[onViewChange]")
=======
	// update the dictionary key if the viewID is first time received
	members := consensus.Decider.Participants()
	consensus.vc.AddViewIDKeyIfNotExist(recvMsg.ViewID, members)

	// do it once only per viewID/Leader
	if err := consensus.vc.InitPayload(consensus.FBFTLog,
		recvMsg.ViewID,
		recvMsg.BlockNum,
		consensus.priKey); err != nil {
		consensus.getLogger().Error().Err(err).Msg("Init Payload Error")
		return
	}

	err = consensus.vc.ProcessViewChangeMsg(consensus.FBFTLog, consensus.Decider, recvMsg)
	if err != nil {
		consensus.getLogger().Error().Err(err).
			Uint64("viewID", recvMsg.ViewID).
			Uint64("blockNum", recvMsg.BlockNum).
			Str("msgSender", recvMsg.SenderPubkey.Bytes.Hex()).
			Msg("Verify View Change Message Error")
		return
	}
>>>>>>> 6ce8aeac

	// received enough view change messages, change state to normal consensus
	if consensus.Decider.IsQuorumAchievedByMask(consensus.vc.GetViewIDBitmap(recvMsg.ViewID)) {
		consensus.getLogger().Info().Msg("[onViewChange] View Change Message Quorum Reached")
		consensus.current.SetMode(Normal)
		consensus.LeaderPubKey = newLeaderKey
		consensus.ResetState()
		if consensus.vc.IsM1PayloadEmpty() {
			// TODO(Chao): explain why ReadySignal is sent only in this case but not the other case.
			// Make sure the newly proposed block have the correct view ID
			consensus.SetCurBlockViewID(recvMsg.ViewID)
			go func() {
				consensus.ReadySignal <- struct{}{}
			}()
		} else {
			consensus.switchPhase("onViewChange", FBFTCommit)
			payload := consensus.vc.GetM1Payload()
			copy(consensus.blockHash[:], payload[:32])
			aggSig, mask, err := consensus.ReadSignatureBitmapPayload(payload, 32)

			if err != nil {
				consensus.getLogger().Error().Err(err).
					Msg("[onViewChange] ReadSignatureBitmapPayload Fail")
				return
			}

			consensus.aggregatedPrepareSig = aggSig
			consensus.prepareBitmap = mask
			// Leader sign and add commit message
			block := consensus.FBFTLog.GetBlockByHash(consensus.blockHash)
			if block == nil {
				consensus.getLogger().Warn().Msg("[onViewChange] failed to get prepared block for self commit")
				return
			}
			commitPayload := signature.ConstructCommitPayload(consensus.ChainReader,
				block.Epoch(), block.Hash(), block.NumberU64(), block.Header().ViewID().Uint64())
			for i, key := range consensus.priKey {
				if err := consensus.commitBitmap.SetKey(key.Pub.Bytes, true); err != nil {
					consensus.getLogger().Warn().Err(err).
						Msgf("[OnViewChange] New Leader commit bitmap set failed for key at index %d", i)
					continue
				}

				if _, err := consensus.Decider.SubmitVote(
					quorum.Commit,
					[]bls.SerializedPublicKey{key.Pub.Bytes},
					key.Pri.SignHash(commitPayload),
					common.BytesToHash(consensus.blockHash[:]),
					block.NumberU64(),
					block.Header().ViewID().Uint64(),
				); err != nil {
					consensus.getLogger().Warn().Err(err).Msg("submit vote on viewchange commit failed")
					return
				}

			}
		}

		consensus.SetViewIDs(recvMsg.ViewID)
		msgToSend := consensus.constructNewViewMessage(
			recvMsg.ViewID, newLeaderPriKey,
		)

		if err := consensus.msgSender.SendWithRetry(
			consensus.blockNum,
			msg_pb.MessageType_NEWVIEW,
			[]nodeconfig.GroupID{
				nodeconfig.NewGroupIDByShardID(nodeconfig.ShardID(consensus.ShardID))},
			p2p.ConstructMessage(msgToSend),
		); err != nil {
			consensus.getLogger().Err(err).
				Msg("could not send out the NEWVIEW message")
		}
		consensus.getLogger().Info().
			Str("myKey", newLeaderKey.Bytes.Hex()).
			Hex("M1Payload", consensus.vc.GetM1Payload()).
			Msg("[onViewChange] Sent NewView Messge")

		consensus.ResetViewChangeState()
		consensus.consensusTimeout[timeoutViewChange].Stop()
		consensus.consensusTimeout[timeoutConsensus].Start()
		consensus.getLogger().Info().
			Str("myKey", newLeaderKey.Bytes.Hex()).
			Msg("[onViewChange] I am the New Leader")
	}
}

// onNewView is called when validators received newView message from the new leader
// the validator needs to check the m3bitmap to see if the quorum is reached
// If the new view message contains payload (block), and at least one m1 message was
// collected by the new leader (m3count > m2count), the validator will create a new
// prepared message from the payload and commit it to the block
// Or the validator will enter announce phase to wait for the new block proposed
// from the new leader
func (consensus *Consensus) onNewView(msg *msg_pb.Message) {
	consensus.getLogger().Info().Msg("[onNewView] Received NewView Message")
	members := consensus.Decider.Participants()
	recvMsg, err := ParseNewViewMessage(msg, members)
	if err != nil {
		consensus.getLogger().Warn().Err(err).Msg("[onNewView] Unable to Parse NewView Message")
		return
	}

	// change view and leaderKey to keep in sync with network
	if consensus.blockNum != recvMsg.BlockNum {
		consensus.getLogger().Warn().
			Uint64("MsgBlockNum", recvMsg.BlockNum).
			Uint64("myBlockNum", consensus.blockNum).
			Msg("[onNewView] Invalid block number")
		return
	}

<<<<<<< HEAD
	if len(recvMsg.SenderPubkeys) != 1 {
		consensus.getLogger().Error().Msg("[onNewView] multiple signers in view change message.")
		return
	}
	senderKey := recvMsg.SenderPubkeys[0]

	consensus.vcLock.Lock()
	defer consensus.vcLock.Unlock()

	if recvMsg.M3AggSig == nil || recvMsg.M3Bitmap == nil {
		consensus.getLogger().Error().Msg("[onNewView] M3AggSig or M3Bitmap is nil")
=======
	if !consensus.onNewViewSanityCheck(recvMsg) {
>>>>>>> 6ce8aeac
		return
	}
	preparedBlock, err := consensus.vc.VerifyNewViewMsg(recvMsg)
	if err != nil {
		consensus.getLogger().Warn().Err(err).Msg("[onNewView] Verify New View Msg Failed")
		return
	}

	m3Mask := recvMsg.M3Bitmap
	if !consensus.Decider.IsQuorumAchievedByMask(m3Mask) {
		consensus.getLogger().Warn().
			Msgf("[onNewView] Quorum Not achieved")
		return
	}

	m2Mask := recvMsg.M2Bitmap
	if m2Mask == nil || m2Mask.Bitmap == nil ||
		(m2Mask != nil && m2Mask.Bitmap != nil &&
			utils.CountOneBits(m3Mask.Bitmap) > utils.CountOneBits(m2Mask.Bitmap)) {
		// m1 is not empty, check it's valid
		blockHash := recvMsg.Payload[:32]
		aggSig, mask, err := consensus.ReadSignatureBitmapPayload(recvMsg.Payload, 32)
		if err != nil {
			consensus.getLogger().Error().Err(err).
				Msg("[onNewView] ReadSignatureBitmapPayload Failed")
			return
		}
		if !aggSig.VerifyHash(mask.AggregatePublic, blockHash) {
			consensus.getLogger().Warn().
				Msg("[onNewView] Failed to Verify Signature for M1 (prepare) message")
			return
		}
		copy(consensus.blockHash[:], blockHash)
		consensus.aggregatedPrepareSig = aggSig
		consensus.prepareBitmap = mask
		// create prepared message from newview
		preparedMsg := FBFTMessage{
			MessageType: msg_pb.MessageType_PREPARED,
			ViewID:      recvMsg.ViewID,
			BlockNum:    recvMsg.BlockNum,
		}
		preparedMsg.BlockHash = common.Hash{}
		copy(preparedMsg.BlockHash[:], blockHash[:])
		preparedMsg.Payload = make([]byte, len(recvMsg.Payload)-32)
		copy(preparedMsg.Payload[:], recvMsg.Payload[32:])
<<<<<<< HEAD
		preparedMsg.SenderPubkeys = []*bls.PublicKeyWrapper{senderKey}
=======
		preparedMsg.SenderPubkey = recvMsg.SenderPubkey
>>>>>>> 6ce8aeac
		consensus.FBFTLog.AddMessage(&preparedMsg)

		if preparedBlock != nil {
			consensus.FBFTLog.AddBlock(preparedBlock)
		}
	}

	if !consensus.IsViewChangingMode() {
		consensus.getLogger().Info().Msg("Not in ViewChanging Mode.")
		return
	}

	// newView message verified success, override my state
	consensus.SetViewIDs(recvMsg.ViewID)
	consensus.LeaderPubKey = recvMsg.SenderPubkey
	consensus.ResetViewChangeState()

	// NewView message is verified, change state to normal consensus
	if preparedBlock != nil {
		// Construct and send the commit message
		commitPayload := signature.ConstructCommitPayload(consensus.ChainReader,
			preparedBlock.Epoch(), preparedBlock.Hash(), preparedBlock.NumberU64(), preparedBlock.Header().ViewID().Uint64())
		groupID := []nodeconfig.GroupID{
			nodeconfig.NewGroupIDByShardID(nodeconfig.ShardID(consensus.ShardID))}

		for _, key := range consensus.priKey {
			if !consensus.IsValidatorInCommittee(key.Pub.Bytes) {
				continue
			}
			p2pMsg, err := consensus.construct(
				msg_pb.MessageType_COMMIT,
				commitPayload,
				[]*bls.PrivateKeyWrapper{&key},
			)
			if err != nil {
				consensus.getLogger().Err(err).Msg("could not create commit message")
				continue
			}

			consensus.getLogger().Info().Msg("onNewView === commit")
			consensus.host.SendMessageToGroups(
				groupID,
				p2p.ConstructMessage(p2pMsg.Bytes),
			)
		}
		consensus.switchPhase("onNewView", FBFTCommit)
	} else {
		consensus.ResetState()
		consensus.getLogger().Info().Msg("onNewView === announce")
	}
	consensus.getLogger().Info().
		Str("newLeaderKey", consensus.LeaderPubKey.Bytes.Hex()).
		Msg("new leader changed")
	consensus.consensusTimeout[timeoutConsensus].Start()
	consensus.consensusTimeout[timeoutViewChange].Stop()
}

// ResetViewChangeState resets the view change structure
func (consensus *Consensus) ResetViewChangeState() {
	consensus.getLogger().Info().
		Str("Phase", consensus.phase.String()).
		Msg("[ResetViewChangeState] Resetting view change state")
	consensus.current.SetMode(Normal)
	consensus.vc.Reset()
	consensus.Decider.ResetViewChangeVotes()
}<|MERGE_RESOLUTION|>--- conflicted
+++ resolved
@@ -179,7 +179,7 @@
 	if err != nil {
 		consensus.getLogger().Info().
 			Err(err).
-			Str("Sender", recvMsg.SenderPubkey.Bytes.Hex()).
+			Interface("SenderPubkeys", recvMsg.SenderPubkeys).
 			Str("NextLeader", recvMsg.LeaderPubkey.Bytes.Hex()).
 			Str("myBLSPubKey", consensus.priKey.GetPublicKeys().SerializeToHexStr()).
 			Msg("[onViewChange] I am not the Leader")
@@ -190,12 +190,8 @@
 		consensus.getLogger().Info().
 			Int64("have", consensus.Decider.SignersCount(quorum.ViewChange)).
 			Int64("need", consensus.Decider.TwoThirdsSignersCount()).
-<<<<<<< HEAD
-			Interface("validatorPubKeys", recvMsg.SenderPubkeys).
-=======
-			Str("validatorPubKey", recvMsg.SenderPubkey.Bytes.Hex()).
+			Interface("SenderPubkeys", recvMsg.SenderPubkeys).
 			Str("newLeaderKey", newLeaderKey.Bytes.Hex()).
->>>>>>> 6ce8aeac
 			Msg("[onViewChange] Received Enough View Change Messages")
 		return
 	}
@@ -204,210 +200,9 @@
 		return
 	}
 
-<<<<<<< HEAD
 	// already checked the length of SenderPubkeys in onViewChangeSanityCheck
 	senderKey := recvMsg.SenderPubkeys[0]
 
-	consensus.vcLock.Lock()
-	defer consensus.vcLock.Unlock()
-
-	// update the dictionary key if the viewID is first time received
-	consensus.addViewIDKeyIfNotExist(recvMsg.ViewID)
-
-	// TODO: remove NIL type message
-	// add self m1 or m2 type message signature and bitmap
-	_, ok1 := consensus.nilSigs[recvMsg.ViewID][newLeaderKey.Bytes.Hex()]
-	_, ok2 := consensus.bhpSigs[recvMsg.ViewID][newLeaderKey.Bytes.Hex()]
-	if !(ok1 || ok2) {
-		// add own signature for newview message
-		preparedMsgs := consensus.FBFTLog.GetMessagesByTypeSeq(
-			msg_pb.MessageType_PREPARED, recvMsg.BlockNum,
-		)
-		preparedMsg := consensus.FBFTLog.FindMessageByMaxViewID(preparedMsgs)
-		hasBlock := false
-		if preparedMsg != nil {
-			if preparedBlock := consensus.FBFTLog.GetBlockByHash(
-				preparedMsg.BlockHash,
-			); preparedBlock != nil {
-				if consensus.BlockVerifier(preparedBlock); err != nil {
-					consensus.getLogger().Error().Err(err).Msg("[onViewChange] My own prepared block verification failed")
-				} else {
-					hasBlock = true
-				}
-			}
-		}
-		if hasBlock {
-			consensus.getLogger().Info().Msg("[onViewChange] add my M1 type messaage")
-			msgToSign := append(preparedMsg.BlockHash[:], preparedMsg.Payload...)
-			for i, key := range consensus.priKey {
-				if err := consensus.bhpBitmap[recvMsg.ViewID].SetKey(key.Pub.Bytes, true); err != nil {
-					consensus.getLogger().Warn().Msgf("[onViewChange] bhpBitmap setkey failed for key at index %d", i)
-					continue
-				}
-				consensus.bhpSigs[recvMsg.ViewID][key.Pub.Bytes.Hex()] = key.Pri.SignHash(msgToSign)
-			}
-			// if m1Payload is empty, we just add one
-			if len(consensus.m1Payload) == 0 {
-				consensus.m1Payload = append(preparedMsg.BlockHash[:], preparedMsg.Payload...)
-			}
-		} else {
-			consensus.getLogger().Info().Msg("[onViewChange] add my M2(NIL) type messaage")
-			for i, key := range consensus.priKey {
-				if err := consensus.nilBitmap[recvMsg.ViewID].SetKey(key.Pub.Bytes, true); err != nil {
-					consensus.getLogger().Warn().Msgf("[onViewChange] nilBitmap setkey failed for key at index %d", i)
-					continue
-				}
-				consensus.nilSigs[recvMsg.ViewID][key.Pub.Bytes.Hex()] = key.Pri.SignHash(NIL)
-			}
-		}
-	}
-	// add self m3 type message signature and bitmap
-	_, ok3 := consensus.viewIDSigs[recvMsg.ViewID][newLeaderKey.Bytes.Hex()]
-	if !ok3 {
-		viewIDBytes := make([]byte, 8)
-		binary.LittleEndian.PutUint64(viewIDBytes, recvMsg.ViewID)
-		for i, key := range consensus.priKey {
-			if err := consensus.viewIDBitmap[recvMsg.ViewID].SetKey(key.Pub.Bytes, true); err != nil {
-				consensus.getLogger().Warn().Msgf("[onViewChange] viewIDBitmap setkey failed for key at index %d", i)
-				continue
-			}
-			consensus.viewIDSigs[recvMsg.ViewID][key.Pub.Bytes.Hex()] = key.Pri.SignHash(viewIDBytes)
-		}
-	}
-
-	preparedBlock := &types.Block{}
-	hasBlock := false
-	if len(recvMsg.Payload) != 0 && len(recvMsg.Block) != 0 {
-		if err := rlp.DecodeBytes(recvMsg.Block, preparedBlock); err != nil {
-			consensus.getLogger().Warn().
-				Err(err).
-				Uint64("MsgBlockNum", recvMsg.BlockNum).
-				Msg("[onViewChange] Unparseable prepared block data")
-			return
-		}
-		hasBlock = true
-	}
-
-	// m2 type message
-	if !hasBlock {
-		_, ok := consensus.nilSigs[recvMsg.ViewID][senderKey.Bytes.Hex()]
-		if ok {
-			consensus.getLogger().Debug().
-				Str("validatorPubKey", senderKey.Bytes.Hex()).
-				Msg("[onViewChange] Already Received M2 message from validator")
-			return
-		}
-
-		if !recvMsg.ViewchangeSig.VerifyHash(senderKey.Object, NIL) {
-			consensus.getLogger().Warn().Msg("[onViewChange] Failed To Verify Signature For M2 Type Viewchange Message")
-			return
-		}
-
-		consensus.getLogger().Info().
-			Str("validatorPubKey", senderKey.Bytes.Hex()).
-			Msg("[onViewChange] Add M2 (NIL) type message")
-		consensus.nilSigs[recvMsg.ViewID][senderKey.Bytes.Hex()] = recvMsg.ViewchangeSig
-		consensus.nilBitmap[recvMsg.ViewID].SetKey(senderKey.Bytes, true) // Set the bitmap indicating that this validator signed.
-	} else { // m1 type message
-		if consensus.BlockVerifier(preparedBlock); err != nil {
-			consensus.getLogger().Error().Err(err).Msg("[onViewChange] Prepared block verification failed")
-			return
-		}
-		_, ok := consensus.bhpSigs[recvMsg.ViewID][senderKey.Bytes.Hex()]
-		if ok {
-			consensus.getLogger().Debug().
-				Str("validatorPubKey", senderKey.Bytes.Hex()).
-				Msg("[onViewChange] Already Received M1 Message From the Validator")
-			return
-		}
-		if !recvMsg.ViewchangeSig.VerifyHash(senderKey.Object, recvMsg.Payload) {
-			consensus.getLogger().Warn().Msg("[onViewChange] Failed to Verify Signature for M1 Type Viewchange Message")
-			return
-		}
-
-		// first time receive m1 type message, need verify validity of prepared message
-		if len(consensus.m1Payload) == 0 || !bytes.Equal(consensus.m1Payload, recvMsg.Payload) {
-			if len(recvMsg.Payload) <= 32 {
-				consensus.getLogger().Warn().
-					Int("len", len(recvMsg.Payload)).
-					Msg("[onViewChange] M1 RecvMsg Payload Not Enough Length")
-				return
-			}
-			blockHash := recvMsg.Payload[:32]
-			aggSig, mask, err := consensus.ReadSignatureBitmapPayload(recvMsg.Payload, 32)
-			if err != nil {
-				consensus.getLogger().Error().Err(err).Msg("[onViewChange] M1 RecvMsg Payload Read Error")
-				return
-			}
-
-			if !consensus.Decider.IsQuorumAchievedByMask(mask) {
-				consensus.getLogger().Warn().
-					Msgf("[onViewChange] Quorum Not achieved")
-				return
-			}
-
-			// Verify the multi-sig for prepare phase
-			if !aggSig.VerifyHash(mask.AggregatePublic, blockHash[:]) {
-				consensus.getLogger().Warn().
-					Hex("blockHash", blockHash).
-					Msg("[onViewChange] failed to verify multi signature for m1 prepared payload")
-				return
-			}
-
-			// if m1Payload is empty, we just add one
-			if len(consensus.m1Payload) == 0 {
-				consensus.m1Payload = append(recvMsg.Payload[:0:0], recvMsg.Payload...)
-				// create prepared message for new leader
-				preparedMsg := FBFTMessage{
-					MessageType: msg_pb.MessageType_PREPARED,
-					ViewID:      recvMsg.ViewID,
-					BlockNum:    recvMsg.BlockNum,
-				}
-				preparedMsg.BlockHash = common.Hash{}
-				copy(preparedMsg.BlockHash[:], recvMsg.Payload[:32])
-				preparedMsg.Payload = make([]byte, len(recvMsg.Payload)-32)
-				copy(preparedMsg.Payload[:], recvMsg.Payload[32:])
-				preparedMsg.SenderPubkeys = []*bls.PublicKeyWrapper{newLeaderKey}
-				consensus.getLogger().Info().Msg("[onViewChange] New Leader Prepared Message Added")
-				consensus.FBFTLog.AddMessage(&preparedMsg)
-
-				consensus.FBFTLog.AddBlock(preparedBlock)
-			}
-		}
-		consensus.getLogger().Info().
-			Str("validatorPubKey", senderKey.Bytes.Hex()).
-			Msg("[onViewChange] Add M1 (prepared) type message")
-		consensus.bhpSigs[recvMsg.ViewID][senderKey.Bytes.Hex()] = recvMsg.ViewchangeSig
-		consensus.bhpBitmap[recvMsg.ViewID].SetKey(senderKey.Bytes, true) // Set the bitmap indicating that this validator signed.
-	}
-
-	// check and add viewID (m3 type) message signature
-	if _, ok := consensus.viewIDSigs[recvMsg.ViewID][senderKey.Bytes.Hex()]; ok {
-		consensus.getLogger().Debug().
-			Str("validatorPubKey", senderKey.Bytes.Hex()).
-			Msg("[onViewChange] Already Received M3(ViewID) message from the validator")
-		return
-	}
-	viewIDHash := make([]byte, 8)
-	binary.LittleEndian.PutUint64(viewIDHash, recvMsg.ViewID)
-	if !recvMsg.ViewidSig.VerifyHash(senderKey.Object, viewIDHash) {
-		consensus.getLogger().Warn().
-			Uint64("MsgViewID", recvMsg.ViewID).
-			Msg("[onViewChange] Failed to Verify M3 Message Signature")
-		return
-	}
-	consensus.getLogger().Info().
-		Str("validatorPubKey", senderKey.Bytes.Hex()).
-		Msg("[onViewChange] Add M3 (ViewID) type message")
-
-	consensus.viewIDSigs[recvMsg.ViewID][senderKey.Bytes.Hex()] = recvMsg.ViewidSig
-	// Set the bitmap indicating that this validator signed.
-	consensus.viewIDBitmap[recvMsg.ViewID].SetKey(senderKey.Bytes, true)
-	consensus.getLogger().Info().
-		Int("have", len(consensus.viewIDSigs[recvMsg.ViewID])).
-		Int64("total", consensus.Decider.ParticipantsCount()).
-		Msg("[onViewChange]")
-=======
 	// update the dictionary key if the viewID is first time received
 	members := consensus.Decider.Participants()
 	consensus.vc.AddViewIDKeyIfNotExist(recvMsg.ViewID, members)
@@ -426,11 +221,10 @@
 		consensus.getLogger().Error().Err(err).
 			Uint64("viewID", recvMsg.ViewID).
 			Uint64("blockNum", recvMsg.BlockNum).
-			Str("msgSender", recvMsg.SenderPubkey.Bytes.Hex()).
+			Str("msgSender", senderKey.Bytes.Hex()).
 			Msg("Verify View Change Message Error")
 		return
 	}
->>>>>>> 6ce8aeac
 
 	// received enough view change messages, change state to normal consensus
 	if consensus.Decider.IsQuorumAchievedByMask(consensus.vc.GetViewIDBitmap(recvMsg.ViewID)) {
@@ -543,21 +337,13 @@
 		return
 	}
 
-<<<<<<< HEAD
 	if len(recvMsg.SenderPubkeys) != 1 {
 		consensus.getLogger().Error().Msg("[onNewView] multiple signers in view change message.")
 		return
 	}
 	senderKey := recvMsg.SenderPubkeys[0]
 
-	consensus.vcLock.Lock()
-	defer consensus.vcLock.Unlock()
-
-	if recvMsg.M3AggSig == nil || recvMsg.M3Bitmap == nil {
-		consensus.getLogger().Error().Msg("[onNewView] M3AggSig or M3Bitmap is nil")
-=======
 	if !consensus.onNewViewSanityCheck(recvMsg) {
->>>>>>> 6ce8aeac
 		return
 	}
 	preparedBlock, err := consensus.vc.VerifyNewViewMsg(recvMsg)
@@ -603,11 +389,8 @@
 		copy(preparedMsg.BlockHash[:], blockHash[:])
 		preparedMsg.Payload = make([]byte, len(recvMsg.Payload)-32)
 		copy(preparedMsg.Payload[:], recvMsg.Payload[32:])
-<<<<<<< HEAD
+
 		preparedMsg.SenderPubkeys = []*bls.PublicKeyWrapper{senderKey}
-=======
-		preparedMsg.SenderPubkey = recvMsg.SenderPubkey
->>>>>>> 6ce8aeac
 		consensus.FBFTLog.AddMessage(&preparedMsg)
 
 		if preparedBlock != nil {
@@ -622,7 +405,7 @@
 
 	// newView message verified success, override my state
 	consensus.SetViewIDs(recvMsg.ViewID)
-	consensus.LeaderPubKey = recvMsg.SenderPubkey
+	consensus.LeaderPubKey = senderKey
 	consensus.ResetViewChangeState()
 
 	// NewView message is verified, change state to normal consensus
