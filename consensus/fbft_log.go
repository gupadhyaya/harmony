package consensus

import (
	"fmt"

	"github.com/harmony-one/harmony/crypto/bls"

	mapset "github.com/deckarep/golang-set"
	"github.com/ethereum/go-ethereum/common"
	bls_core "github.com/harmony-one/bls/ffi/go/bls"
	msg_pb "github.com/harmony-one/harmony/api/proto/message"
	"github.com/harmony-one/harmony/core/types"
	bls_cosi "github.com/harmony-one/harmony/crypto/bls"
)

// FBFTLog represents the log stored by a node during FBFT process
type FBFTLog struct {
	blocks     mapset.Set //store blocks received in FBFT
	messages   mapset.Set // store messages received in FBFT
	maxLogSize uint32
}

// FBFTMessage is the record of pbft messages received by a node during FBFT process
type FBFTMessage struct {
	MessageType        msg_pb.MessageType
	ViewID             uint64
	BlockNum           uint64
	BlockHash          common.Hash
	Block              []byte
	SenderPubkeys      []*bls.PublicKeyWrapper
	SenderPubkeyBitmap []byte
	LeaderPubkey       *bls.PublicKeyWrapper
	Payload            []byte
	ViewchangeSig      *bls_core.Sign
	ViewidSig          *bls_core.Sign
	M2AggSig           *bls_core.Sign
	M2Bitmap           *bls_cosi.Mask
	M3AggSig           *bls_core.Sign
	M3Bitmap           *bls_cosi.Mask
}

// String ..
func (m *FBFTMessage) String() string {
	sender := ""
	for _, key := range m.SenderPubkeys {
		if sender == "" {
			sender = key.Bytes.Hex()
		} else {
			sender = sender + ";" + key.Bytes.Hex()
		}
	}
	leader := ""
	if m.LeaderPubkey != nil {
		leader = m.LeaderPubkey.Bytes.Hex()
	}
	return fmt.Sprintf(
		"[Type:%s ViewID:%d Num:%d BlockHash:%s Sender:%s Leader:%s]",
		m.MessageType.String(),
		m.ViewID,
		m.BlockNum,
		m.BlockHash.Hex(),
		sender,
		leader,
	)
}

// NewFBFTLog returns new instance of FBFTLog
func NewFBFTLog() *FBFTLog {
	blocks := mapset.NewSet()
	messages := mapset.NewSet()
	logSize := maxLogSize
	pbftLog := FBFTLog{blocks: blocks, messages: messages, maxLogSize: logSize}
	return &pbftLog
}

// Blocks return the blocks stored in the log
func (log *FBFTLog) Blocks() mapset.Set {
	return log.blocks
}

// Messages return the messages stored in the log
func (log *FBFTLog) Messages() mapset.Set {
	return log.messages
}

// AddBlock add a new block into the log
func (log *FBFTLog) AddBlock(block *types.Block) {
	log.blocks.Add(block)
}

// GetBlockByHash returns the block matches the given block hash
func (log *FBFTLog) GetBlockByHash(hash common.Hash) *types.Block {
	var found *types.Block
	it := log.Blocks().Iterator()
	for block := range it.C {
		if block.(*types.Block).Header().Hash() == hash {
			found = block.(*types.Block)
			it.Stop()
		}
	}
	return found
}

// GetBlocksByNumber returns the blocks match the given block number
func (log *FBFTLog) GetBlocksByNumber(number uint64) []*types.Block {
	found := []*types.Block{}
	it := log.Blocks().Iterator()
	for block := range it.C {
		if block.(*types.Block).NumberU64() == number {
			found = append(found, block.(*types.Block))
		}
	}
	return found
}

// DeleteBlocksLessThan deletes blocks less than given block number
func (log *FBFTLog) DeleteBlocksLessThan(number uint64) {
	found := mapset.NewSet()
	it := log.Blocks().Iterator()
	for block := range it.C {
		if block.(*types.Block).NumberU64() < number {
			found.Add(block)
		}
	}
	log.blocks = log.blocks.Difference(found)
}

// DeleteBlockByNumber deletes block of specific number
func (log *FBFTLog) DeleteBlockByNumber(number uint64) {
	found := mapset.NewSet()
	it := log.Blocks().Iterator()
	for block := range it.C {
		if block.(*types.Block).NumberU64() == number {
			found.Add(block)
		}
	}
	log.blocks = log.blocks.Difference(found)
}

// DeleteMessagesLessThan deletes messages less than given block number
func (log *FBFTLog) DeleteMessagesLessThan(number uint64) {
	found := mapset.NewSet()
	it := log.Messages().Iterator()
	for msg := range it.C {
		if msg.(*FBFTMessage).BlockNum < number {
			found.Add(msg)
		}
	}
	log.messages = log.messages.Difference(found)
}

// AddMessage adds a pbft message into the log
func (log *FBFTLog) AddMessage(msg *FBFTMessage) {
	log.messages.Add(msg)
}

// GetMessagesByTypeSeqViewHash returns pbft messages with matching type, blockNum, viewID and blockHash
func (log *FBFTLog) GetMessagesByTypeSeqViewHash(typ msg_pb.MessageType, blockNum uint64, viewID uint64, blockHash common.Hash) []*FBFTMessage {
	found := []*FBFTMessage{}
	it := log.Messages().Iterator()
	for msg := range it.C {
		if msg.(*FBFTMessage).MessageType == typ &&
			msg.(*FBFTMessage).BlockNum == blockNum &&
			msg.(*FBFTMessage).ViewID == viewID &&
			msg.(*FBFTMessage).BlockHash == blockHash {
			found = append(found, msg.(*FBFTMessage))
		}
	}
	return found
}

// GetMessagesByTypeSeq returns pbft messages with matching type, blockNum
func (log *FBFTLog) GetMessagesByTypeSeq(typ msg_pb.MessageType, blockNum uint64) []*FBFTMessage {
	found := []*FBFTMessage{}
	it := log.Messages().Iterator()
	for msg := range it.C {
		if msg.(*FBFTMessage).MessageType == typ &&
			msg.(*FBFTMessage).BlockNum == blockNum {
			found = append(found, msg.(*FBFTMessage))
		}
	}
	return found
}

// GetMessagesByTypeSeqHash returns pbft messages with matching type, blockNum
func (log *FBFTLog) GetMessagesByTypeSeqHash(typ msg_pb.MessageType, blockNum uint64, blockHash common.Hash) []*FBFTMessage {
	found := []*FBFTMessage{}
	it := log.Messages().Iterator()
	for msg := range it.C {
		if msg.(*FBFTMessage).MessageType == typ &&
			msg.(*FBFTMessage).BlockNum == blockNum &&
			msg.(*FBFTMessage).BlockHash == blockHash {
			found = append(found, msg.(*FBFTMessage))
		}
	}
	return found
}

// HasMatchingAnnounce returns whether the log contains announce type message with given blockNum, blockHash
func (log *FBFTLog) HasMatchingAnnounce(blockNum uint64, blockHash common.Hash) bool {
	found := log.GetMessagesByTypeSeqHash(msg_pb.MessageType_ANNOUNCE, blockNum, blockHash)
	return len(found) >= 1
}

// HasMatchingViewAnnounce returns whether the log contains announce type message with given blockNum, viewID and blockHash
func (log *FBFTLog) HasMatchingViewAnnounce(blockNum uint64, viewID uint64, blockHash common.Hash) bool {
	found := log.GetMessagesByTypeSeqViewHash(msg_pb.MessageType_ANNOUNCE, blockNum, viewID, blockHash)
	return len(found) >= 1
}

// HasMatchingPrepared returns whether the log contains prepared message with given blockNum, viewID and blockHash
func (log *FBFTLog) HasMatchingPrepared(blockNum uint64, blockHash common.Hash) bool {
	found := log.GetMessagesByTypeSeqHash(msg_pb.MessageType_PREPARED, blockNum, blockHash)
	return len(found) >= 1
}

// HasMatchingViewPrepared returns whether the log contains prepared message with given blockNum, viewID and blockHash
func (log *FBFTLog) HasMatchingViewPrepared(blockNum uint64, viewID uint64, blockHash common.Hash) bool {
	found := log.GetMessagesByTypeSeqViewHash(msg_pb.MessageType_PREPARED, blockNum, viewID, blockHash)
	return len(found) >= 1
}

// GetMessagesByTypeSeqView returns pbft messages with matching type, blockNum and viewID
func (log *FBFTLog) GetMessagesByTypeSeqView(typ msg_pb.MessageType, blockNum uint64, viewID uint64) []*FBFTMessage {
	found := []*FBFTMessage{}
	it := log.Messages().Iterator()
	for msg := range it.C {
		if msg.(*FBFTMessage).MessageType != typ || msg.(*FBFTMessage).BlockNum != blockNum || msg.(*FBFTMessage).ViewID != viewID {
			continue
		}
		found = append(found, msg.(*FBFTMessage))
	}
	return found
}

// FindMessageByMaxViewID returns the message that has maximum ViewID
func (log *FBFTLog) FindMessageByMaxViewID(msgs []*FBFTMessage) *FBFTMessage {
	if len(msgs) == 0 {
		return nil
	}
	maxIdx := -1
	maxViewID := uint64(0)
	for k, v := range msgs {
		if v.ViewID >= maxViewID {
			maxIdx = k
			maxViewID = v.ViewID
		}
	}
	return msgs[maxIdx]
}

// ParseFBFTMessage parses FBFT message into FBFTMessage structure
func (consensus *Consensus) ParseFBFTMessage(msg *msg_pb.Message) (*FBFTMessage, error) {
	// TODO Have this do sanity checks on the message please
	pbftMsg := FBFTMessage{}
	pbftMsg.MessageType = msg.GetType()
	consensusMsg := msg.GetConsensus()
	pbftMsg.ViewID = consensusMsg.ViewId
	pbftMsg.BlockNum = consensusMsg.BlockNum
	copy(pbftMsg.BlockHash[:], consensusMsg.BlockHash[:])
	pbftMsg.Payload = make([]byte, len(consensusMsg.Payload))
	copy(pbftMsg.Payload[:], consensusMsg.Payload[:])
	pbftMsg.Block = make([]byte, len(consensusMsg.Block))
	copy(pbftMsg.Block[:], consensusMsg.Block[:])
	pbftMsg.SenderPubkeyBitmap = make([]byte, len(consensusMsg.SenderPubkeyBitmap))
	copy(pbftMsg.SenderPubkeyBitmap[:], consensusMsg.SenderPubkeyBitmap[:])

	if len(consensusMsg.SenderPubkey) != 0 {
		// If SenderPubKey is populated, treat it as a single key message
		pubKey, err := bls_cosi.BytesToBLSPublicKey(consensusMsg.SenderPubkey)
		if err != nil {
			return nil, err
		}
		pbftMsg.SenderPubkeys = []*bls.PublicKeyWrapper{{Object: pubKey}}
		copy(pbftMsg.SenderPubkeys[0].Bytes[:], consensusMsg.SenderPubkey[:])
	} else {
		// else, it should be a multi-key message where the bitmap is populated
		consensus.multiSigMutex.RLock()
		pubKeys, err := consensus.multiSigBitmap.GetSignedPubKeysFromBitmap(pbftMsg.SenderPubkeyBitmap)
		consensus.multiSigMutex.RUnlock()
		if err != nil {
			return nil, err
		}
		pbftMsg.SenderPubkeys = pubKeys
	}

	return &pbftMsg, nil
<<<<<<< HEAD
}

// ParseViewChangeMessage parses view change message into FBFTMessage structure
func ParseViewChangeMessage(msg *msg_pb.Message) (*FBFTMessage, error) {
	pbftMsg := FBFTMessage{}
	pbftMsg.MessageType = msg.GetType()
	if pbftMsg.MessageType != msg_pb.MessageType_VIEWCHANGE {
		return nil, fmt.Errorf("ParseViewChangeMessage: incorrect message type %s", pbftMsg.MessageType)
	}

	vcMsg := msg.GetViewchange()
	pbftMsg.ViewID = vcMsg.ViewId
	pbftMsg.BlockNum = vcMsg.BlockNum
	pbftMsg.Block = make([]byte, len(vcMsg.PreparedBlock))
	copy(pbftMsg.Block[:], vcMsg.PreparedBlock[:])
	pbftMsg.Payload = make([]byte, len(vcMsg.Payload))
	copy(pbftMsg.Payload[:], vcMsg.Payload[:])

	pubKey, err := bls_cosi.BytesToBLSPublicKey(vcMsg.SenderPubkey)
	if err != nil {
		utils.Logger().Warn().Err(err).Msg("ParseViewChangeMessage failed to parse senderpubkey")
		return nil, err
	}
	leaderKey, err := bls_cosi.BytesToBLSPublicKey(vcMsg.LeaderPubkey)
	if err != nil {
		utils.Logger().Warn().Err(err).Msg("ParseViewChangeMessage failed to parse leaderpubkey")
		return nil, err
	}

	vcSig := bls_core.Sign{}
	err = vcSig.Deserialize(vcMsg.ViewchangeSig)
	if err != nil {
		utils.Logger().Warn().Err(err).Msg("ParseViewChangeMessage failed to deserialize the viewchange signature")
		return nil, err
	}

	vcSig1 := bls_core.Sign{}
	err = vcSig1.Deserialize(vcMsg.ViewidSig)
	if err != nil {
		utils.Logger().Warn().Err(err).Msg("ParseViewChangeMessage failed to deserialize the viewid signature")
		return nil, err
	}

	pbftMsg.SenderPubkeys = []*bls.PublicKeyWrapper{{Object: pubKey}}
	copy(pbftMsg.SenderPubkeys[0].Bytes[:], vcMsg.SenderPubkey[:])
	pbftMsg.LeaderPubkey = &bls.PublicKeyWrapper{Object: leaderKey}
	copy(pbftMsg.LeaderPubkey.Bytes[:], vcMsg.LeaderPubkey[:])
	pbftMsg.ViewchangeSig = &vcSig
	pbftMsg.ViewidSig = &vcSig1
	return &pbftMsg, nil
}

// ParseNewViewMessage parses new view message into FBFTMessage structure
func (consensus *Consensus) ParseNewViewMessage(msg *msg_pb.Message) (*FBFTMessage, error) {
	FBFTMsg := FBFTMessage{}
	FBFTMsg.MessageType = msg.GetType()

	if FBFTMsg.MessageType != msg_pb.MessageType_NEWVIEW {
		return nil, fmt.Errorf("ParseNewViewMessage: incorrect message type %s", FBFTMsg.MessageType)
	}

	vcMsg := msg.GetViewchange()
	FBFTMsg.ViewID = vcMsg.ViewId
	FBFTMsg.BlockNum = vcMsg.BlockNum
	FBFTMsg.Payload = make([]byte, len(vcMsg.Payload))
	copy(FBFTMsg.Payload[:], vcMsg.Payload[:])
	FBFTMsg.Block = make([]byte, len(vcMsg.PreparedBlock))
	copy(FBFTMsg.Block[:], vcMsg.PreparedBlock[:])

	pubKey, err := bls_cosi.BytesToBLSPublicKey(vcMsg.SenderPubkey)
	if err != nil {
		utils.Logger().Warn().Err(err).Msg("ParseViewChangeMessage failed to parse senderpubkey")
		return nil, err
	}

	FBFTMsg.SenderPubkeys = []*bls.PublicKeyWrapper{{Object: pubKey}}
	copy(FBFTMsg.SenderPubkeys[0].Bytes[:], vcMsg.SenderPubkey[:])

	members := consensus.Decider.Participants()
	if len(vcMsg.M3Aggsigs) > 0 {
		m3Sig := bls_core.Sign{}
		err = m3Sig.Deserialize(vcMsg.M3Aggsigs)
		if err != nil {
			utils.Logger().Warn().Err(err).Msg("ParseViewChangeMessage failed to deserialize the multi signature for M3 viewID signature")
			return nil, err
		}
		m3mask, err := bls_cosi.NewMask(members, nil)
		if err != nil {
			utils.Logger().Warn().Err(err).Msg("ParseViewChangeMessage failed to create mask for multi signature")
			return nil, err
		}
		m3mask.SetMask(vcMsg.M3Bitmap)
		FBFTMsg.M3AggSig = &m3Sig
		FBFTMsg.M3Bitmap = m3mask
	}

	if len(vcMsg.M2Aggsigs) > 0 {
		m2Sig := bls_core.Sign{}
		err = m2Sig.Deserialize(vcMsg.M2Aggsigs)
		if err != nil {
			utils.Logger().Warn().Err(err).Msg("ParseViewChangeMessage failed to deserialize the multi signature for M2 aggregated signature")
			return nil, err
		}
		m2mask, err := bls_cosi.NewMask(members, nil)
		if err != nil {
			utils.Logger().Warn().Err(err).Msg("ParseViewChangeMessage failed to create mask for multi signature")
			return nil, err
		}
		m2mask.SetMask(vcMsg.M2Bitmap)
		FBFTMsg.M2AggSig = &m2Sig
		FBFTMsg.M2Bitmap = m2mask
	}

	return &FBFTMsg, nil
=======
>>>>>>> 6ce8aeac
}<|MERGE_RESOLUTION|>--- conflicted
+++ resolved
@@ -285,121 +285,4 @@
 	}
 
 	return &pbftMsg, nil
-<<<<<<< HEAD
-}
-
-// ParseViewChangeMessage parses view change message into FBFTMessage structure
-func ParseViewChangeMessage(msg *msg_pb.Message) (*FBFTMessage, error) {
-	pbftMsg := FBFTMessage{}
-	pbftMsg.MessageType = msg.GetType()
-	if pbftMsg.MessageType != msg_pb.MessageType_VIEWCHANGE {
-		return nil, fmt.Errorf("ParseViewChangeMessage: incorrect message type %s", pbftMsg.MessageType)
-	}
-
-	vcMsg := msg.GetViewchange()
-	pbftMsg.ViewID = vcMsg.ViewId
-	pbftMsg.BlockNum = vcMsg.BlockNum
-	pbftMsg.Block = make([]byte, len(vcMsg.PreparedBlock))
-	copy(pbftMsg.Block[:], vcMsg.PreparedBlock[:])
-	pbftMsg.Payload = make([]byte, len(vcMsg.Payload))
-	copy(pbftMsg.Payload[:], vcMsg.Payload[:])
-
-	pubKey, err := bls_cosi.BytesToBLSPublicKey(vcMsg.SenderPubkey)
-	if err != nil {
-		utils.Logger().Warn().Err(err).Msg("ParseViewChangeMessage failed to parse senderpubkey")
-		return nil, err
-	}
-	leaderKey, err := bls_cosi.BytesToBLSPublicKey(vcMsg.LeaderPubkey)
-	if err != nil {
-		utils.Logger().Warn().Err(err).Msg("ParseViewChangeMessage failed to parse leaderpubkey")
-		return nil, err
-	}
-
-	vcSig := bls_core.Sign{}
-	err = vcSig.Deserialize(vcMsg.ViewchangeSig)
-	if err != nil {
-		utils.Logger().Warn().Err(err).Msg("ParseViewChangeMessage failed to deserialize the viewchange signature")
-		return nil, err
-	}
-
-	vcSig1 := bls_core.Sign{}
-	err = vcSig1.Deserialize(vcMsg.ViewidSig)
-	if err != nil {
-		utils.Logger().Warn().Err(err).Msg("ParseViewChangeMessage failed to deserialize the viewid signature")
-		return nil, err
-	}
-
-	pbftMsg.SenderPubkeys = []*bls.PublicKeyWrapper{{Object: pubKey}}
-	copy(pbftMsg.SenderPubkeys[0].Bytes[:], vcMsg.SenderPubkey[:])
-	pbftMsg.LeaderPubkey = &bls.PublicKeyWrapper{Object: leaderKey}
-	copy(pbftMsg.LeaderPubkey.Bytes[:], vcMsg.LeaderPubkey[:])
-	pbftMsg.ViewchangeSig = &vcSig
-	pbftMsg.ViewidSig = &vcSig1
-	return &pbftMsg, nil
-}
-
-// ParseNewViewMessage parses new view message into FBFTMessage structure
-func (consensus *Consensus) ParseNewViewMessage(msg *msg_pb.Message) (*FBFTMessage, error) {
-	FBFTMsg := FBFTMessage{}
-	FBFTMsg.MessageType = msg.GetType()
-
-	if FBFTMsg.MessageType != msg_pb.MessageType_NEWVIEW {
-		return nil, fmt.Errorf("ParseNewViewMessage: incorrect message type %s", FBFTMsg.MessageType)
-	}
-
-	vcMsg := msg.GetViewchange()
-	FBFTMsg.ViewID = vcMsg.ViewId
-	FBFTMsg.BlockNum = vcMsg.BlockNum
-	FBFTMsg.Payload = make([]byte, len(vcMsg.Payload))
-	copy(FBFTMsg.Payload[:], vcMsg.Payload[:])
-	FBFTMsg.Block = make([]byte, len(vcMsg.PreparedBlock))
-	copy(FBFTMsg.Block[:], vcMsg.PreparedBlock[:])
-
-	pubKey, err := bls_cosi.BytesToBLSPublicKey(vcMsg.SenderPubkey)
-	if err != nil {
-		utils.Logger().Warn().Err(err).Msg("ParseViewChangeMessage failed to parse senderpubkey")
-		return nil, err
-	}
-
-	FBFTMsg.SenderPubkeys = []*bls.PublicKeyWrapper{{Object: pubKey}}
-	copy(FBFTMsg.SenderPubkeys[0].Bytes[:], vcMsg.SenderPubkey[:])
-
-	members := consensus.Decider.Participants()
-	if len(vcMsg.M3Aggsigs) > 0 {
-		m3Sig := bls_core.Sign{}
-		err = m3Sig.Deserialize(vcMsg.M3Aggsigs)
-		if err != nil {
-			utils.Logger().Warn().Err(err).Msg("ParseViewChangeMessage failed to deserialize the multi signature for M3 viewID signature")
-			return nil, err
-		}
-		m3mask, err := bls_cosi.NewMask(members, nil)
-		if err != nil {
-			utils.Logger().Warn().Err(err).Msg("ParseViewChangeMessage failed to create mask for multi signature")
-			return nil, err
-		}
-		m3mask.SetMask(vcMsg.M3Bitmap)
-		FBFTMsg.M3AggSig = &m3Sig
-		FBFTMsg.M3Bitmap = m3mask
-	}
-
-	if len(vcMsg.M2Aggsigs) > 0 {
-		m2Sig := bls_core.Sign{}
-		err = m2Sig.Deserialize(vcMsg.M2Aggsigs)
-		if err != nil {
-			utils.Logger().Warn().Err(err).Msg("ParseViewChangeMessage failed to deserialize the multi signature for M2 aggregated signature")
-			return nil, err
-		}
-		m2mask, err := bls_cosi.NewMask(members, nil)
-		if err != nil {
-			utils.Logger().Warn().Err(err).Msg("ParseViewChangeMessage failed to create mask for multi signature")
-			return nil, err
-		}
-		m2mask.SetMask(vcMsg.M2Bitmap)
-		FBFTMsg.M2AggSig = &m2Sig
-		FBFTMsg.M2Bitmap = m2mask
-	}
-
-	return &FBFTMsg, nil
-=======
->>>>>>> 6ce8aeac
 }