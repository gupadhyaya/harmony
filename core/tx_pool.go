// Copyright 2014 The go-ethereum Authors
// This file is part of the go-ethereum library.
//
// The go-ethereum library is free software: you can redistribute it and/or modify
// it under the terms of the GNU Lesser General Public License as published by
// the Free Software Foundation, either version 3 of the License, or
// (at your option) any later version.
//
// The go-ethereum library is distributed in the hope that it will be useful,
// but WITHOUT ANY WARRANTY; without even the implied warranty of
// MERCHANTABILITY or FITNESS FOR A PARTICULAR PURPOSE. See the
// GNU Lesser General Public License for more details.
//
// You should have received a copy of the GNU Lesser General Public License
// along with the go-ethereum library. If not, see <http://www.gnu.org/licenses/>.

package core

import (
	"fmt"
	"math"
	"math/big"
	"sort"
	"sync"
	"time"

	"github.com/ethereum/go-ethereum/common"
	"github.com/ethereum/go-ethereum/common/prque"
	"github.com/ethereum/go-ethereum/event"
	"github.com/ethereum/go-ethereum/metrics"
	"github.com/harmony-one/harmony/internal/params"
	"github.com/pkg/errors"

	"github.com/harmony-one/harmony/block"
	"github.com/harmony-one/harmony/core/state"
	"github.com/harmony-one/harmony/core/types"
	hmyCommon "github.com/harmony-one/harmony/internal/common"
	"github.com/harmony-one/harmony/internal/utils"
	"github.com/harmony-one/harmony/shard"
	staking "github.com/harmony-one/harmony/staking/types"
)

const (
	// chainHeadChanSize is the size of channel listening to ChainHeadEvent.
	chainHeadChanSize = 10
)

var (
	// ErrInvalidSender is returned if the transaction contains an invalid signature.
	ErrInvalidSender = errors.New("invalid sender")

	// ErrInvalidShard is returned if the transaction is for the wrong shard.
	ErrInvalidShard = errors.New("invalid shard")

	// ErrNonceTooLow is returned if the nonce of a transaction is lower than the
	// one present in the local chain.
	ErrNonceTooLow = errors.New("nonce too low")

	// ErrUnderpriced is returned if a transaction's gas price is below the minimum
	// configured for the transaction pool.
	ErrUnderpriced = errors.New("transaction underpriced")

	// ErrReplaceUnderpriced is returned if a transaction is attempted to be replaced
	// with a different one without the required price bump.
	ErrReplaceUnderpriced = errors.New("replacement transaction underpriced")

	// ErrInsufficientFunds is returned if the total cost of executing a transaction
	// is higher than the balance of the user's account.
	ErrInsufficientFunds = errors.New("insufficient funds for gas * price + value")

	// ErrIntrinsicGas is returned if the transaction is specified to use less gas
	// than required to start the invocation.
	ErrIntrinsicGas = errors.New("intrinsic gas too low")

	// ErrGasLimit is returned if a transaction's requested gas limit exceeds the
	// maximum allowance of the current block.
	ErrGasLimit = errors.New("exceeds block gas limit")

	// ErrNegativeValue is a sanity error to ensure noone is able to specify a
	// transaction with a negative value.
	ErrNegativeValue = errors.New("negative value")

	// ErrOversizedData is returned if the input data of a transaction is greater
	// than some meaningful limit a user might use. This is not a consensus error
	// making the transaction invalid, rather a DOS protection.
	ErrOversizedData = errors.New("oversized data")

	// ErrKnownTransaction is returned if a transaction that is already in the pool
	// attempting to be added to the pool.
	ErrKnownTransaction = errors.New("known transaction")

	// ErrInvalidMsgForStakingDirective is returned if a staking message does not
	// match the related directive
	ErrInvalidMsgForStakingDirective = errors.New("staking message does not match directive message")

	// ErrBlacklistFrom is returned if a transaction's from/source address is blacklisted
	ErrBlacklistFrom = errors.New("`from` address of transaction in blacklist")

	// ErrBlacklistTo is returned if a transaction's to/destination address is blacklisted
	ErrBlacklistTo = errors.New("`to` address of transaction in blacklist")
)

var (
	evictionInterval    = time.Minute     // Time interval to check for evictable transactions
	statsReportInterval = 8 * time.Second // Time interval to report transaction pool stats
)

var (
	// Metrics for the pending pool
	pendingDiscardCounter   = metrics.NewRegisteredCounter("txpool/pending/discard", nil)
	pendingReplaceCounter   = metrics.NewRegisteredCounter("txpool/pending/replace", nil)
	pendingRateLimitCounter = metrics.NewRegisteredCounter("txpool/pending/ratelimit", nil) // Dropped due to rate limiting
	pendingNofundsCounter   = metrics.NewRegisteredCounter("txpool/pending/nofunds", nil)   // Dropped due to out-of-funds

	// Metrics for the queued pool
	queuedDiscardCounter   = metrics.NewRegisteredCounter("txpool/queued/discard", nil)
	queuedReplaceCounter   = metrics.NewRegisteredCounter("txpool/queued/replace", nil)
	queuedRateLimitCounter = metrics.NewRegisteredCounter("txpool/queued/ratelimit", nil) // Dropped due to rate limiting
	queuedNofundsCounter   = metrics.NewRegisteredCounter("txpool/queued/nofunds", nil)   // Dropped due to out-of-funds

	// General tx metrics
	invalidTxCounter     = metrics.NewRegisteredCounter("txpool/invalid", nil)
	underpricedTxCounter = metrics.NewRegisteredCounter("txpool/underpriced", nil)
)

// TxStatus is the current status of a transaction as seen by the pool.
type TxStatus uint

// Constants for TxStatus.
const (
	TxStatusUnknown TxStatus = iota
	TxStatusQueued
	TxStatusPending
	TxStatusIncluded
)

// blockChain provides the state of blockchain and current gas limit to do
// some pre checks in tx pool and event subscribers.
type blockChain interface {
	CurrentBlock() *types.Block
	GetBlock(hash common.Hash, number uint64) *types.Block
	StateAt(root common.Hash) (*state.DB, error)

	SubscribeChainHeadEvent(ch chan<- ChainHeadEvent) event.Subscription
}

// TxPoolConfig are the configuration parameters of the transaction pool.
type TxPoolConfig struct {
	Locals    []common.Address // Addresses that should be treated by default as local
	NoLocals  bool             // Whether local transaction handling should be disabled
	Journal   string           // Journal of local transactions to survive node restarts
	Rejournal time.Duration    // Time interval to regenerate the local transaction journal

	PriceLimit uint64 // Minimum gas price to enforce for acceptance into the pool
	PriceBump  uint64 // Minimum price bump percentage to replace an already existing transaction (nonce)

	AccountSlots uint64 // Number of executable transaction slots guaranteed per account
	GlobalSlots  uint64 // Maximum number of executable transaction slots for all accounts
	AccountQueue uint64 // Maximum number of non-executable transaction slots permitted per account
	GlobalQueue  uint64 // Maximum number of non-executable transaction slots for all accounts

	Lifetime time.Duration // Maximum amount of time non-executable transaction are queued

	Blacklist map[common.Address]struct{} // Set of accounts that cannot be a part of any transaction
}

// DefaultTxPoolConfig contains the default configurations for the transaction
// pool.
var DefaultTxPoolConfig = TxPoolConfig{
	Journal:   "transactions.rlp",
	Rejournal: time.Hour,

	PriceLimit: 1,
	PriceBump:  10,

	AccountSlots: 16,
	GlobalSlots:  4096,
	AccountQueue: 64,
	GlobalQueue:  1024,

	Lifetime: 30 * time.Minute,

	Blacklist: map[common.Address]struct{}{},
}

// sanitize checks the provided user configurations and changes anything that's
// unreasonable or unworkable.
func (config *TxPoolConfig) sanitize() TxPoolConfig {
	conf := *config
	if conf.Rejournal < time.Second {
		utils.Logger().Warn().
			Dur("provided", conf.Rejournal).
			Dur("updated", time.Second).
			Msg("Sanitizing invalid txpool journal time")
		conf.Rejournal = time.Second
	}
	if conf.PriceLimit < 1 {
		utils.Logger().Warn().
			Uint64("provided", conf.PriceLimit).
			Uint64("updated", DefaultTxPoolConfig.PriceLimit).
			Msg("Sanitizing invalid txpool price limit")
		conf.PriceLimit = DefaultTxPoolConfig.PriceLimit
	}
	if conf.PriceBump < 1 {
		utils.Logger().Warn().
			Uint64("provided", conf.PriceBump).
			Uint64("updated", DefaultTxPoolConfig.PriceBump).
			Msg("Sanitizing invalid txpool price bump")
		conf.PriceBump = DefaultTxPoolConfig.PriceBump
	}
	if conf.Blacklist == nil {
		utils.Logger().Warn().Msg("Sanitizing nil blacklist set")
		conf.Blacklist = DefaultTxPoolConfig.Blacklist
	}

	return conf
}

// TxPool contains all currently known transactions. Transactions
// enter the pool when they are received from the network or submitted
// locally. They exit the pool when they are included in the blockchain.
//
// The pool separates processable transactions (which can be applied to the
// current state) and future transactions. Transactions move between those
// two states over time as they are received and processed.
type TxPool struct {
	config       TxPoolConfig
	chainconfig  *params.ChainConfig
	chain        blockChain
	gasPrice     *big.Int
	txFeed       event.Feed
	scope        event.SubscriptionScope
	chainHeadCh  chan ChainHeadEvent
	chainHeadSub event.Subscription
	mu           sync.RWMutex

	currentState  *state.DB           // Current state in the blockchain head
	pendingState  *state.ManagedState // Pending state tracking virtual nonces
	currentMaxGas uint64              // Current gas limit for transaction caps

	locals  *accountSet // Set of local transaction to exempt from eviction rules
	journal *txJournal  // Journal of local transaction to back up to disk

	pending map[common.Address]*txList   // All currently processable transactions
	queue   map[common.Address]*txList   // Queued but non-processable transactions
	beats   map[common.Address]time.Time // Last heartbeat from each known account
	all     *txLookup                    // All transactions to allow lookups
	priced  *txPricedList                // All transactions sorted by price

	wg sync.WaitGroup // for shutdown sync

	txErrorSink *types.TransactionErrorSink // All failed txs gets reported here

	homestead bool
}

// NewTxPool creates a new transaction pool to gather, sort and filter inbound
// transactions from the network.
func NewTxPool(config TxPoolConfig, chainconfig *params.ChainConfig,
	chain blockChain, txErrorSink *types.TransactionErrorSink,
) *TxPool {
	// Sanitize the input to ensure no vulnerable gas prices are set
	config = (&config).sanitize()

	// Create the transaction pool with its initial settings
	pool := &TxPool{
		config:      config,
		chainconfig: chainconfig,
		chain:       chain,
		pending:     make(map[common.Address]*txList),
		queue:       make(map[common.Address]*txList),
		beats:       make(map[common.Address]time.Time),
		all:         newTxLookup(),
		chainHeadCh: make(chan ChainHeadEvent, chainHeadChanSize),
		gasPrice:    new(big.Int).SetUint64(config.PriceLimit),
		txErrorSink: txErrorSink,
	}
	pool.locals = newAccountSet(chainconfig.ChainID)
	for _, addr := range config.Locals {
		utils.Logger().Info().Interface("address", addr).Msg("Setting new local account")
		pool.locals.add(addr)
	}
	pool.priced = newTxPricedList(pool.all)
	pool.reset(nil, chain.CurrentBlock().Header())

	// If local transactions and journaling is enabled, load from disk
	if !config.NoLocals && config.Journal != "" {
		pool.journal = newTxJournal(config.Journal)

		if err := pool.journal.load(pool.AddLocals); err != nil {
			utils.Logger().Warn().Err(err).Msg("Failed to load transaction journal")
		}
		if err := pool.journal.rotate(pool.local()); err != nil {
			utils.Logger().Warn().Err(err).Msg("Failed to rotate transaction journal")
		}
	}
	// Subscribe events from blockchain
	pool.chainHeadSub = pool.chain.SubscribeChainHeadEvent(pool.chainHeadCh)

	// Start the event loop and return
	pool.wg.Add(1)
	go pool.loop()

	return pool
}

// loop is the transaction pool's main event loop, waiting for and reacting to
// outside blockchain events as well as for various reporting and transaction
// eviction events.
func (pool *TxPool) loop() {
	defer pool.wg.Done()

	// Start the stats reporting and transaction eviction tickers
	var prevPending, prevQueued, prevStales int

	report := time.NewTicker(statsReportInterval)
	defer report.Stop()

	evict := time.NewTicker(evictionInterval)
	defer evict.Stop()

	journal := time.NewTicker(pool.config.Rejournal)
	defer journal.Stop()

	// Track the previous head headers for transaction reorgs
	head := pool.chain.CurrentBlock()

	// Keep waiting for and reacting to the various events
	for {
		select {
		// Handle ChainHeadEvent
		case ev := <-pool.chainHeadCh:
			if ev.Block != nil {
				pool.mu.Lock()
				if pool.chainconfig.IsS3(ev.Block.Epoch()) {
					pool.homestead = true
				}
				pool.reset(head.Header(), ev.Block.Header())
				head = ev.Block
				pool.mu.Unlock()
			}
		// Be unsubscribed due to system stopped
		case <-pool.chainHeadSub.Err():
			return

		// Handle stats reporting ticks
		case <-report.C:
			pool.mu.RLock()
			pending, queued := pool.stats()
			stales := pool.priced.stales
			pool.mu.RUnlock()

			if pending != prevPending || queued != prevQueued || stales != prevStales {
				utils.Logger().Debug().
					Int("executable", pending).
					Int("queued", queued).
					Int("stales", stales).
					Msg("Transaction pool status report")
				prevPending, prevQueued, prevStales = pending, queued, stales
			}

		// Handle inactive account transaction eviction
		case <-evict.C:
			pool.mu.Lock()
			for addr := range pool.queue {
				// Skip local transactions from the eviction mechanism
				if pool.locals.contains(addr) {
					continue
				}
				// Any non-locals old enough should be removed
				if time.Since(pool.beats[addr]) > pool.config.Lifetime {
					b32addr, err := hmyCommon.AddressToBech32(addr)
					if err != nil {
						b32addr = "unknown"
					}
					for _, tx := range pool.queue[addr].Flatten() {
						pool.removeTx(tx.Hash(), true)
						pool.txErrorSink.Add(tx, fmt.Errorf("removed transaction for inactive account %v", b32addr))
					}
				}
			}
			pool.mu.Unlock()

		// Handle local transaction journal rotation
		case <-journal.C:
			if pool.journal != nil {
				pool.mu.Lock()
				if err := pool.journal.rotate(pool.local()); err != nil {
					utils.Logger().Warn().Err(err).Msg("Failed to rotate local tx journal")
				}
				pool.mu.Unlock()
			}
		}
	}
}

// lockedReset is a wrapper around reset to allow calling it in a thread safe
// manner. This method is only ever used in the tester!
func (pool *TxPool) lockedReset(oldHead, newHead *block.Header) {
	pool.mu.Lock()
	defer pool.mu.Unlock()

	pool.reset(oldHead, newHead)
}

// reset retrieves the current state of the blockchain and ensures the content
// of the transaction pool is valid with regard to the chain state.
func (pool *TxPool) reset(oldHead, newHead *block.Header) {
	// If we're reorging an old state, reinject all dropped transactions
	var reinject types.PoolTransactions

	if oldHead != nil && oldHead.Hash() != newHead.ParentHash() {
		// If the reorg is too deep, avoid doing it (will happen during fast sync)
		oldNum := oldHead.Number().Uint64()
		newNum := newHead.Number().Uint64()

		if depth := uint64(math.Abs(float64(oldNum) - float64(newNum))); depth > 64 {
			utils.Logger().Debug().Uint64("depth", depth).Msg("Skipping deep transaction reorg")
		} else {
			// Reorg seems shallow enough to pull in all transactions into memory
			var discarded, included types.PoolTransactions

			var (
				rem = pool.chain.GetBlock(oldHead.Hash(), oldHead.Number().Uint64())
				add = pool.chain.GetBlock(newHead.Hash(), newHead.Number().Uint64())
			)
			for rem.NumberU64() > add.NumberU64() {
				for _, tx := range rem.Transactions() {
					discarded = append(discarded, tx)
				}
				for _, tx := range rem.StakingTransactions() {
					discarded = append(discarded, tx)
				}
				if rem = pool.chain.GetBlock(rem.ParentHash(), rem.NumberU64()-1); rem == nil {
					utils.Logger().Error().
						Str("block", oldHead.Number().String()).
						Str("hash", oldHead.Hash().Hex()).
						Msg("Unrooted old chain seen by tx pool")
					return
				}
			}
			for add.NumberU64() > rem.NumberU64() {
				for _, tx := range add.Transactions() {
					included = append(included, tx)
				}
				for _, tx := range add.StakingTransactions() {
					included = append(included, tx)
				}
				if add = pool.chain.GetBlock(add.ParentHash(), add.NumberU64()-1); add == nil {
					utils.Logger().Error().
						Str("block", newHead.Number().String()).
						Str("hash", newHead.Hash().Hex()).
						Msg("Unrooted new chain seen by tx pool")
					return
				}
			}
			for rem.Hash() != add.Hash() {
				for _, tx := range rem.Transactions() {
					discarded = append(discarded, tx)
				}
				for _, tx := range rem.StakingTransactions() {
					discarded = append(discarded, tx)
				}
				if rem = pool.chain.GetBlock(rem.ParentHash(), rem.NumberU64()-1); rem == nil {
					utils.Logger().Error().
						Str("block", oldHead.Number().String()).
						Str("hash", oldHead.Hash().Hex()).
						Msg("Unrooted old chain seen by tx pool")
					return
				}
				for _, tx := range add.Transactions() {
					included = append(included, tx)
				}
				for _, tx := range add.StakingTransactions() {
					included = append(included, tx)
				}
				if add = pool.chain.GetBlock(add.ParentHash(), add.NumberU64()-1); add == nil {
					utils.Logger().Error().
						Str("block", newHead.Number().String()).
						Str("hash", newHead.Hash().Hex()).
						Msg("Unrooted new chain seen by tx pool")
					return
				}
			}
			reinject = types.PoolTxDifference(discarded, included)
		}
	}
	// Initialize the internal state to the current head
	if newHead == nil {
		newHead = pool.chain.CurrentBlock().Header() // Special case during testing
	}
	statedb, err := pool.chain.StateAt(newHead.Root())
	if err != nil {
		utils.Logger().Error().Err(err).Msg("Failed to reset txpool state")
		return
	}
	pool.currentState = statedb
	pool.pendingState = state.ManageState(statedb)
	pool.currentMaxGas = newHead.GasLimit()

	// Inject any transactions discarded due to reorgs
	utils.Logger().Debug().Int("count", len(reinject)).Msg("Reinjecting stale transactions")
	//senderCacher.recover(pool.signer, reinject)
	pool.addTxsLocked(reinject, false)

	// validate the pool of pending transactions, this will remove
	// any transactions that have been included in the block or
	// have been invalidated because of another transaction (e.g.
	// higher gas price)
	pool.demoteUnexecutables()

	// Update all accounts to the latest known pending nonce
	for addr, list := range pool.pending {
		txs := list.Flatten() // Heavy but will be cached and is needed by the miner anyway
		pool.pendingState.SetNonce(addr, txs[len(txs)-1].Nonce()+1)
	}
	// Check the queue and move transactions over to the pending if possible
	// or remove those that have become invalid
	pool.promoteExecutables(nil)
}

// GetTxPoolSize returns tx pool size.
func (pool *TxPool) GetTxPoolSize() uint64 {
	return uint64(len(pool.pending)) + uint64(len(pool.queue))
}

// Stop terminates the transaction pool.
func (pool *TxPool) Stop() {
	// Unsubscribe all subscriptions registered from txpool
	pool.scope.Close()

	// Unsubscribe subscriptions registered from blockchain
	pool.chainHeadSub.Unsubscribe()
	pool.wg.Wait()

	if pool.journal != nil {
		pool.journal.close()
	}
	utils.Logger().Info().Msg("Transaction pool stopped")
}

// SubscribeNewTxsEvent registers a subscription of NewTxsEvent and
// starts sending event to the given channel.
func (pool *TxPool) SubscribeNewTxsEvent(ch chan<- NewTxsEvent) event.Subscription {
	return pool.scope.Track(pool.txFeed.Subscribe(ch))
}

// GasPrice returns the current gas price enforced by the transaction pool.
func (pool *TxPool) GasPrice() *big.Int {
	pool.mu.RLock()
	defer pool.mu.RUnlock()

	return new(big.Int).Set(pool.gasPrice)
}

// SetGasPrice updates the minimum price required by the transaction pool for a
// new transaction, and drops all transactions below this threshold.
func (pool *TxPool) SetGasPrice(price *big.Int) {
	pool.mu.Lock()
	defer pool.mu.Unlock()

	pool.gasPrice = price
	for _, tx := range pool.priced.Cap(price, pool.locals) {
		pool.removeTx(tx.Hash(), false)
		pool.txErrorSink.Add(tx,
			fmt.Errorf("dropped transaction below new gas price threshold of %v", price.String()))
	}
	utils.Logger().Info().Str("price", price.String()).Msg("Transaction pool price threshold updated")
}

// State returns the virtual managed state of the transaction pool.
func (pool *TxPool) State() *state.ManagedState {
	pool.mu.RLock()
	defer pool.mu.RUnlock()

	return pool.pendingState
}

// Stats retrieves the current pool stats, namely the number of pending and the
// number of queued (non-executable) transactions.
func (pool *TxPool) Stats() (int, int) {
	pool.mu.RLock()
	defer pool.mu.RUnlock()

	return pool.stats()
}

// stats retrieves the current pool stats, namely the number of pending and the
// number of queued (non-executable) transactions.
func (pool *TxPool) stats() (int, int) {
	pending := 0
	for _, list := range pool.pending {
		pending += list.Len()
	}
	queued := 0
	for _, list := range pool.queue {
		queued += list.Len()
	}
	return pending, queued
}

// Content retrieves the data content of the transaction pool, returning all the
// pending as well as queued transactions, grouped by account and sorted by nonce.
func (pool *TxPool) Content() (map[common.Address]types.PoolTransactions, map[common.Address]types.PoolTransactions) {
	pool.mu.Lock()
	defer pool.mu.Unlock()

	pending := make(map[common.Address]types.PoolTransactions)
	for addr, list := range pool.pending {
		pending[addr] = list.Flatten()
	}
	queued := make(map[common.Address]types.PoolTransactions)
	for addr, list := range pool.queue {
		queued[addr] = list.Flatten()
	}
	return pending, queued
}

// Pending retrieves all currently processable transactions, grouped by origin
// account and sorted by nonce. The returned transaction set is a copy and can be
// freely modified by calling code.
func (pool *TxPool) Pending() (map[common.Address]types.PoolTransactions, error) {
	pool.mu.Lock()
	defer pool.mu.Unlock()

	pending := make(map[common.Address]types.PoolTransactions)
	for addr, list := range pool.pending {
		pending[addr] = list.Flatten()
	}
	return pending, nil
}

// Locals retrieves the accounts currently considered local by the pool.
func (pool *TxPool) Locals() []common.Address {
	pool.mu.Lock()
	defer pool.mu.Unlock()

	return pool.locals.flatten()
}

// local retrieves all currently known local transactions, grouped by origin
// account and sorted by nonce. The returned transaction set is a copy and can be
// freely modified by calling code.
func (pool *TxPool) local() map[common.Address]types.PoolTransactions {
	txs := make(map[common.Address]types.PoolTransactions)
	for addr := range pool.locals.accounts {
		if pending := pool.pending[addr]; pending != nil {
			txs[addr] = append(txs[addr], pending.Flatten()...)
		}
		if queued := pool.queue[addr]; queued != nil {
			txs[addr] = append(txs[addr], queued.Flatten()...)
		}
	}
	return txs
}

// validateTx checks whether a transaction is valid according to the consensus
// rules and adheres to some heuristic limits of the local node (price and size).
func (pool *TxPool) validateTx(tx types.PoolTransaction, local bool) error {
	if tx.ShardID() != pool.chain.CurrentBlock().ShardID() {
		return errors.WithMessagef(ErrInvalidShard, "transaction shard is %d", tx.ShardID())
	}
	// For DOS prevention, reject excessively large transactions.
	if tx.Size() >= types.MaxPoolTransactionDataSize {
		return errors.WithMessagef(ErrOversizedData, "transaction size is %s", tx.Size().String())
	}
	// Transactions can't be negative. This may never happen using RLP decoded
	// transactions but may occur if you create a transaction using the RPC.
	if tx.Value().Sign() < 0 {
		return errors.WithMessagef(ErrNegativeValue, "transaction value is %s", tx.Value().String())
	}
	// Ensure the transaction doesn't exceed the current block limit gas.
	if pool.currentMaxGas < tx.Gas() {
		return errors.WithMessagef(ErrGasLimit, "transaction gas is %d", tx.Gas())
	}
	// Make sure the transaction is signed properly
	from, err := tx.SenderAddress()
	if err != nil {
		if b32, err := hmyCommon.AddressToBech32(from); err == nil {
			return errors.WithMessagef(ErrInvalidSender, "transaction sender is %s", b32)
		}
		return ErrInvalidSender
	}
	// Make sure transaction does not have blacklisted addresses
	if _, exists := (pool.config.Blacklist)[from]; exists {
		if b32, err := hmyCommon.AddressToBech32(from); err == nil {
			return errors.WithMessagef(ErrBlacklistFrom, "transaction sender is %s", b32)
		}
		return ErrBlacklistFrom
	}
	// Make sure transaction does not burn funds by sending funds to blacklisted address
	if tx.To() != nil {
		if _, exists := (pool.config.Blacklist)[*tx.To()]; exists {
			if b32, err := hmyCommon.AddressToBech32(*tx.To()); err == nil {
				return errors.WithMessagef(ErrBlacklistTo, "transaction receiver is %s", b32)
			}
			return ErrBlacklistTo
		}
	}
	// Drop non-local transactions under our own minimal accepted gas price
	local = local || pool.locals.contains(from) // account may be local even if the transaction arrived from the network
	if !local && pool.gasPrice.Cmp(tx.GasPrice()) > 0 {
		gasPrice := new(big.Float).SetInt64(tx.GasPrice().Int64())
		gasPrice = gasPrice.Mul(gasPrice, new(big.Float).SetFloat64(1e-9)) // Gas-price is in Nano
		return errors.WithMessagef(ErrUnderpriced, "transaction gas-price is %.18f ONE", gasPrice)
	}
	// Ensure the transaction adheres to nonce ordering
	if pool.currentState.GetNonce(from) > tx.Nonce() {
		return errors.WithMessagef(ErrNonceTooLow, "transaction nonce is %d", tx.Nonce())
	}
	// Transactor should have enough funds to cover the costs
	// cost == V + GP * GL
	cost, err := tx.Cost()
	if err != nil {
		return err
	}
	if pool.currentState.GetBalance(from).Cmp(cost) < 0 {
		return errors.Wrapf(
			ErrInsufficientFunds,
			"current shard-id: %d",
			pool.chain.CurrentBlock().ShardID(),
		)
	}
	intrGas := uint64(0)
	stakingTx, isStakingTx := tx.(*staking.StakingTransaction)
	if isStakingTx {
		intrGas, err = IntrinsicGas(tx.Data(), false, pool.homestead, stakingTx.StakingType() == staking.DirectiveCreateValidator)
	} else {
		intrGas, err = IntrinsicGas(tx.Data(), tx.To() == nil, pool.homestead, false)
	}
	if err != nil {
		return err
	}
	if tx.Gas() < intrGas {
		return errors.WithMessagef(ErrIntrinsicGas, "transaction gas is %d", tx.Gas())
	}
	// Do more checks if it is a staking transaction
	if isStakingTx {
		return pool.validateStakingTx(stakingTx)
	}
	return nil
}

// validateStakingTx checks the staking message based on the staking directive
func (pool *TxPool) validateStakingTx(tx *staking.StakingTransaction) error {
	// from address already validated
	from, _ := tx.SenderAddress()
	b32, _ := hmyCommon.AddressToBech32(from)

	switch tx.StakingType() {
	case staking.DirectiveCreateValidator:
		msg, err := staking.RLPDecodeStakeMsg(tx.Data(), staking.DirectiveCreateValidator)
		if err != nil {
			return err
		}
		stkMsg, ok := msg.(*staking.CreateValidator)
		if !ok {
			return ErrInvalidMsgForStakingDirective
		}
		if from != stkMsg.ValidatorAddress {
			return errors.WithMessagef(ErrInvalidSender, "staking transaction sender is %s", b32)
		}
		currentBlockNumber := pool.chain.CurrentBlock().Number()
		pendingBlockNumber := new(big.Int).Add(currentBlockNumber, big.NewInt(1))
		pendingEpoch := pool.chain.CurrentBlock().Epoch()
		if shard.Schedule.IsLastBlock(currentBlockNumber.Uint64()) {
			pendingEpoch = new(big.Int).Add(pendingEpoch, big.NewInt(1))
		}
		chainContext, ok := pool.chain.(ChainContext)
		if !ok {
			chainContext = nil // might use testing blockchain, set to nil for verifier to handle.
		}
		_, err = VerifyAndCreateValidatorFromMsg(pool.currentState, chainContext, pendingEpoch, pendingBlockNumber, stkMsg)
		return err
	case staking.DirectiveEditValidator:
		msg, err := staking.RLPDecodeStakeMsg(tx.Data(), staking.DirectiveEditValidator)
		if err != nil {
			return err
		}
		stkMsg, ok := msg.(*staking.EditValidator)
		if !ok {
			return ErrInvalidMsgForStakingDirective
		}
		if from != stkMsg.ValidatorAddress {
			return errors.WithMessagef(ErrInvalidSender, "staking transaction sender is %s", b32)
		}
		chainContext, ok := pool.chain.(ChainContext)
		if !ok {
			chainContext = nil // might use testing blockchain, set to nil for verifier to handle.
		}
		pendingBlockNumber := new(big.Int).Add(pool.chain.CurrentBlock().Number(), big.NewInt(1))

		_, err = VerifyAndEditValidatorFromMsg(
			pool.currentState, chainContext,
			pool.chain.CurrentBlock().Epoch(),
			pendingBlockNumber, stkMsg,
		)
		return err
	case staking.DirectiveDelegate:
		msg, err := staking.RLPDecodeStakeMsg(tx.Data(), staking.DirectiveDelegate)
		if err != nil {
			return err
		}
		stkMsg, ok := msg.(*staking.Delegate)
		if !ok {
			return ErrInvalidMsgForStakingDirective
		}
		if from != stkMsg.DelegatorAddress {
			return errors.WithMessagef(ErrInvalidSender, "staking transaction sender is %s", b32)
		}

		_, _, err = VerifyAndDelegateFromMsg(pool.currentState, stkMsg)
		return err
	case staking.DirectiveUndelegate:
		msg, err := staking.RLPDecodeStakeMsg(tx.Data(), staking.DirectiveUndelegate)
		if err != nil {
			return err
		}
		stkMsg, ok := msg.(*staking.Undelegate)
		if !ok {
			return ErrInvalidMsgForStakingDirective
		}
		if from != stkMsg.DelegatorAddress {
			return errors.WithMessagef(ErrInvalidSender, "staking transaction sender is %s", b32)
		}
		pendingEpoch := pool.chain.CurrentBlock().Epoch()
		if shard.Schedule.IsLastBlock(pool.chain.CurrentBlock().Number().Uint64()) {
			pendingEpoch = new(big.Int).Add(pendingEpoch, big.NewInt(1))
		}

		_, err = VerifyAndUndelegateFromMsg(pool.currentState, pendingEpoch, stkMsg)
		return err
	case staking.DirectiveCollectRewards:
		msg, err := staking.RLPDecodeStakeMsg(tx.Data(), staking.DirectiveCollectRewards)
		if err != nil {
			return err
		}
		stkMsg, ok := msg.(*staking.CollectRewards)
		if !ok {
			return ErrInvalidMsgForStakingDirective
		}
		if from != stkMsg.DelegatorAddress {
			return errors.WithMessagef(ErrInvalidSender, "staking transaction sender is %s", b32)
		}
		chain, ok := pool.chain.(ChainContext)
		if !ok {
			return nil // for testing, chain could be testing blockchain
		}
		delegations, err := chain.ReadDelegationsByDelegator(stkMsg.DelegatorAddress)
		if err != nil {
			return err
		}

		_, _, err = VerifyAndCollectRewardsFromDelegation(pool.currentState, delegations)
		return err
	default:
		return staking.ErrInvalidStakingKind
	}
}

// add validates a transaction and inserts it into the non-executable queue for
// later pending promotion and execution. If the transaction is a replacement for
// an already pending or queued one, it overwrites the previous and returns this
// so outer code doesn't uselessly call promote.
//
// If a newly added transaction is marked as local, its sending account will be
// whitelisted, preventing any associated transaction from being dropped out of
// the pool due to pricing constraints.
func (pool *TxPool) add(tx types.PoolTransaction, local bool) (bool, error) {
	logger := utils.Logger().With().Stack().Logger()
	// If the transaction is in the error sink, remove it as it may succeed
	if pool.txErrorSink.Contains(tx.Hash().String()) {
		pool.txErrorSink.Remove(tx)
	}
	// If the transaction is already known, discard it
	hash := tx.Hash()
	if pool.all.Get(hash) != nil {
		logger.Info().Str("hash", hash.Hex()).Msg("Discarding already known transaction")
		return false, errors.WithMessagef(ErrKnownTransaction, "transaction hash %x", hash)
	}
	// If the transaction fails basic validation, discard it
	if err := pool.validateTx(tx, local); err != nil {
		logger.Warn().Err(err).Str("hash", hash.Hex()).Msg("Discarding invalid transaction")
		invalidTxCounter.Inc(1)
		return false, err
	}
	// If the transaction pool is full, discard underpriced transactions
	if uint64(pool.all.Count()) >= pool.config.GlobalSlots+pool.config.GlobalQueue {
		// If the new transaction is underpriced, don't accept it
		if !local && pool.priced.Underpriced(tx, pool.locals) {
			gasPrice := new(big.Float).SetInt64(tx.GasPrice().Int64())
			gasPrice = gasPrice.Mul(gasPrice, new(big.Float).SetFloat64(1e-9)) // Gas-price is in Nano
			logger.Warn().
				Str("hash", hash.Hex()).
				Str("price", tx.GasPrice().String()).
				Msg("Discarding underpriced transaction")
			underpricedTxCounter.Inc(1)
			return false, errors.WithMessagef(ErrUnderpriced, "transaction gas-price is %.18f ONE in full transaction pool", gasPrice)
		}
		// New transaction is better than our worse ones, make room for it
		drop := pool.priced.Discard(pool.all.Count()-int(pool.config.GlobalSlots+pool.config.GlobalQueue-1), pool.locals)
		for _, tx := range drop {
			gasPrice := new(big.Float).SetInt64(tx.GasPrice().Int64())
			gasPrice = gasPrice.Mul(gasPrice, new(big.Float).SetFloat64(1e-9)) // Gas-price is in Nano
			pool.removeTx(tx.Hash(), false)
			underpricedTxCounter.Inc(1)
			pool.txErrorSink.Add(tx,
				errors.WithMessagef(ErrUnderpriced, "transaction gas-price is %.18f ONE in full transaction pool", gasPrice))
			logger.Warn().
				Str("hash", tx.Hash().Hex()).
				Str("price", tx.GasPrice().String()).
				Msg("Discarding freshly underpriced transaction")
		}
	}
	// If the transaction is replacing an already pending one, do directly
	from, _ := tx.SenderAddress() // already validated
	if list := pool.pending[from]; list != nil && list.Overlaps(tx) {
		// Nonce already pending, check if required price bump is met
		inserted, old := list.Add(tx, pool.config.PriceBump)
		if !inserted {
			pendingDiscardCounter.Inc(1)
			return false, errors.WithMessage(ErrReplaceUnderpriced, "existing transaction price was not bumped enough")
		}
		// New transaction is better, replace old one
		if old != nil {
			pool.all.Remove(old.Hash())
			pool.priced.Removed()
			pendingReplaceCounter.Inc(1)
			pool.txErrorSink.Add(old,
				fmt.Errorf("replaced transaction, new transaction %v has same nonce & higher price", tx.Hash().String()))
			logger.Info().
				Str("hash", old.Hash().String()).
				Str("new-tx-hash", tx.Hash().String()).
				Str("price", old.GasPrice().String()).
				Msg("Replaced transaction")
		}
		pool.all.Add(tx)
		pool.priced.Put(tx)
		pool.journalTx(from, tx)

		logger.Info().
			Str("hash", tx.Hash().Hex()).
			Interface("from", from).
			Interface("to", tx.To()).
			Str("price", tx.GasPrice().String()).
			Msg("Pooled new executable transaction")

		// We've directly injected a replacement transaction, notify subsystems
		// go pool.txFeed.Send(NewTxsEvent{types.PoolTransactions{tx}})

		return old != nil, nil
	}
	// New transaction isn't replacing a pending one, push into queue
	replace, err := pool.enqueueTx(tx)
	if err != nil {
		return false, err
	}
	// Mark local addresses and journal local transactions
	if local {
		if !pool.locals.contains(from) {
			utils.Logger().Info().Interface("address", from).Msg("Setting new local account")
			pool.locals.add(from)
		}
	}
	pool.journalTx(from, tx)

	logger.Info().
		Str("hash", hash.Hex()).
		Interface("from", from).
		Interface("to", tx.To()).
		Msg("Pooled new future transaction")
	return replace, nil
}

// enqueueTx inserts a new transaction into the non-executable transaction queue.
//
// Note, this method assumes the pool lock is held!
func (pool *TxPool) enqueueTx(tx types.PoolTransaction) (bool, error) {
	// Try to insert the transaction into the future queue
	from, _ := tx.SenderAddress() // already validated
	if pool.queue[from] == nil {
		pool.queue[from] = newTxList(false)
	}
	inserted, old := pool.queue[from].Add(tx, pool.config.PriceBump)
	if !inserted {
		// An older transaction was better, discard this
		queuedDiscardCounter.Inc(1)
		return false, ErrReplaceUnderpriced
	}
	// Discard any previous transaction and mark this
	if old != nil {
		pool.all.Remove(old.Hash())
		pool.priced.Removed()
		queuedReplaceCounter.Inc(1)
		pool.txErrorSink.Add(old,
			fmt.Errorf("replaced enqueued non-executable transaction, new transaction %v has same nonce & higher price", tx.Hash().String()))
		utils.Logger().Info().
			Str("hash", old.Hash().String()).
			Str("new-tx-hash", tx.Hash().String()).
			Str("price", old.GasPrice().String()).
			Msg("Replaced enqueued non-executable transaction")
	}
	if pool.all.Get(tx.Hash()) == nil {
		pool.all.Add(tx)
		pool.priced.Put(tx)
	}
	return old != nil, nil
}

// journalTx adds the specified transaction to the local disk journal if it is
// deemed to have been sent from a local account.
func (pool *TxPool) journalTx(from common.Address, tx types.PoolTransaction) {
	// Only journal if it's enabled and the transaction is local
	if pool.journal == nil || !pool.locals.contains(from) {
		return
	}
	if err := pool.journal.insert(tx); err != nil {
		utils.Logger().Warn().Err(err).Msg("Failed to journal local transaction")
	}
}

// promoteTx adds a transaction to the pending (processable) list of transactions
// and returns whether it was inserted or an older was better.
//
// Note, this method assumes the pool lock is held!
func (pool *TxPool) promoteTx(addr common.Address, tx types.PoolTransaction) bool {
	// Try to insert the transaction into the pending queue
	if pool.pending[addr] == nil {
		pool.pending[addr] = newTxList(true)
	}
	list := pool.pending[addr]

	inserted, old := list.Add(tx, pool.config.PriceBump)
	if !inserted {
		// An older transaction was better, discard this
		pool.all.Remove(tx.Hash())
		pool.priced.Removed()
		pendingDiscardCounter.Inc(1)
		pool.txErrorSink.Add(tx, fmt.Errorf("could not promote to executable"))
		utils.Logger().Info().
			Str("hash", tx.Hash().String()).
			Msg("Could not promote to executable")
		return false
	}
	// Otherwise discard any previous transaction and mark this
	if old != nil {
		pool.all.Remove(old.Hash())
		pool.priced.Removed()
		pendingReplaceCounter.Inc(1)
		pool.txErrorSink.Add(old,
			fmt.Errorf("did not promote to executable, existing transaction %v has same nonce & higher price", tx.Hash().String()))
		utils.Logger().Info().
			Str("hash", old.Hash().String()).
			Str("existing-tx-hash", tx.Hash().String()).
			Msg("Did not promote to executable, new transaction has higher price")
	}
	// Failsafe to work around direct pending inserts (tests)
	if pool.all.Get(tx.Hash()) == nil {
		pool.all.Add(tx)
		pool.priced.Put(tx)
	}
	// Set the potentially new pending nonce and notify any subsystems of the new tx
	pool.beats[addr] = time.Now()
	pool.pendingState.SetNonce(addr, tx.Nonce()+1)

	return true
}

// AddLocal enqueues a single transaction into the pool if it is valid, marking
// the sender as a local one in the mean time, ensuring it goes around the local
// pricing constraints.
func (pool *TxPool) AddLocal(tx types.PoolTransaction) error {
	return pool.addTx(tx, !pool.config.NoLocals)
}

// AddRemote enqueues a single transaction into the pool if it is valid. If the
// sender is not among the locally tracked ones, full pricing constraints will
// apply.
func (pool *TxPool) AddRemote(tx types.PoolTransaction) error {
	return pool.addTx(tx, false)
}

// AddLocals enqueues a batch of transactions into the pool if they are valid,
// marking the senders as a local ones in the mean time, ensuring they go around
// the local pricing constraints.
func (pool *TxPool) AddLocals(txs types.PoolTransactions) []error {
	return pool.addTxs(txs, !pool.config.NoLocals)
}

// AddRemotes enqueues a batch of transactions into the pool if they are valid.
// If the senders are not among the locally tracked ones, full pricing constraints
// will apply.
func (pool *TxPool) AddRemotes(txs types.PoolTransactions) []error {
	return pool.addTxs(txs, false)
}

// addTx enqueues a single transaction into the pool if it is valid.
func (pool *TxPool) addTx(tx types.PoolTransaction, local bool) error {
	pool.mu.Lock()
	defer pool.mu.Unlock()

	// Try to inject the transaction and update any state
	replace, err := pool.add(tx, local)
	if err != nil {
		errCause := errors.Cause(err)
		// Ignore known transaction for tx rebroadcast case.
		if errCause != ErrKnownTransaction {
			pool.txErrorSink.Add(tx, err)
		}
		return errCause
	}
	// If we added a new transaction, run promotion checks and return
	if !replace {
		from, _ := tx.SenderAddress() // already validated
		pool.promoteExecutables([]common.Address{from})
	}
	return nil
}

// addTxs attempts to queue a batch of transactions if they are valid.
func (pool *TxPool) addTxs(txs types.PoolTransactions, local bool) []error {
	pool.mu.Lock()
	defer pool.mu.Unlock()

	return pool.addTxsLocked(txs, local)
}

// addTxsLocked attempts to queue a batch of transactions if they are valid,
// whilst assuming the transaction pool lock is already held.
func (pool *TxPool) addTxsLocked(txs types.PoolTransactions, local bool) []error {
	// Add the batch of transaction, tracking the accepted ones
	dirty := map[common.Address]struct{}{}
	errs := make([]error, txs.Len())

	for i, tx := range txs {
		replace, err := pool.add(tx, local)
		if err == nil && !replace {
			from, _ := tx.SenderAddress() // already validated
			dirty[from] = struct{}{}
		}
		errCause := errors.Cause(err)
		// Ignore known transaction for tx rebroadcast case.
		if err != nil && errCause != ErrKnownTransaction {
			pool.txErrorSink.Add(tx, err)
		}
		errs[i] = errCause
	}
	// Only reprocess the internal state if something was actually added
	if len(dirty) > 0 {
		addrs := make([]common.Address, len(dirty))
		i := 0
		for addr := range dirty {
			addrs[i] = addr
			i++
		}
		pool.promoteExecutables(addrs)
	}
	return errs
}

// Status returns the status (unknown/pending/queued) of a batch of transactions
// identified by their hashes.
func (pool *TxPool) Status(hashes []common.Hash) []TxStatus {
	pool.mu.RLock()
	defer pool.mu.RUnlock()

	status := make([]TxStatus, len(hashes))
	for i, hash := range hashes {
		if tx := pool.all.Get(hash); tx != nil {
			from, _ := tx.SenderAddress() // already validated
			if pool.pending[from] != nil && pool.pending[from].txs.items[tx.Nonce()] != nil {
				status[i] = TxStatusPending
			} else {
				status[i] = TxStatusQueued
			}
		}
	}
	return status
}

// Get returns a transaction if it is contained in the pool
// and nil otherwise.
func (pool *TxPool) Get(hash common.Hash) types.PoolTransaction {
	return pool.all.Get(hash)
}

// removeTx removes a single transaction from the queue, moving all subsequent
// transactions back to the future queue.
func (pool *TxPool) removeTx(hash common.Hash, outofbound bool) {
	// Fetch the transaction we wish to delete
	tx := pool.all.Get(hash)
	if tx == nil {
		return
	}
	addr, _ := tx.SenderAddress() // already validated during insertion

	// Remove it from the list of known transactions
	pool.all.Remove(hash)
	if outofbound {
		pool.priced.Removed()
	}
	// Remove the transaction from the pending lists and reset the account nonce
	if pending := pool.pending[addr]; pending != nil {
		if removed, invalids := pending.Remove(tx); removed {
			// If no more pending transactions are left, remove the list
			if pending.Empty() {
				delete(pool.pending, addr)
				delete(pool.beats, addr)
			}
			// Postpone any invalidated transactions
			for _, tx := range invalids {
				if _, err := pool.enqueueTx(tx); err != nil {
					pool.txErrorSink.Add(tx, err)
				}
			}
			// Update the account nonce if needed
			if nonce := tx.Nonce(); pool.pendingState.GetNonce(addr) > nonce {
				pool.pendingState.SetNonce(addr, nonce)
			}
			return
		}
	}
	// Transaction is in the future queue
	if future := pool.queue[addr]; future != nil {
		future.Remove(tx)
		if future.Empty() {
			delete(pool.queue, addr)
		}
	}
}

// promoteExecutables moves transactions that have become processable from the
// future queue to the set of pending transactions. During this process, all
// invalidated transactions (low nonce, low balance) are deleted.
func (pool *TxPool) promoteExecutables(accounts []common.Address) {
	// Track the promoted transactions to broadcast them at once
	var promoted types.PoolTransactions
	logger := utils.Logger().With().Stack().Logger()

	// Gather all the accounts potentially needing updates
	if accounts == nil {
		accounts = make([]common.Address, len(pool.queue))
		i := 0
		for addr := range pool.queue {
			accounts[i] = addr
			i++
		}
	}
	// Iterate over all accounts and promote any executable transactions
	for _, addr := range accounts {
		list := pool.queue[addr]
		if list == nil {
			continue // Just in case someone calls with a non existing account
		}
		// Drop all transactions that are deemed too old (low nonce)
		nonce := pool.currentState.GetNonce(addr)
		for _, tx := range list.Forward(nonce) {
			hash := tx.Hash()
			pool.all.Remove(hash)
			pool.priced.Removed()
			logger.Info().Str("hash", hash.Hex()).Msg("Removed old queued transaction")
			// Do not report to error sink as old txs are on chain or meaningful error caught elsewhere.
		}
		// Drop all transactions that are too costly (low balance or out of gas)
		drops, _ := list.Filter(pool.currentState.GetBalance(addr), pool.currentMaxGas)
		for _, tx := range drops {
			hash := tx.Hash()
			pool.all.Remove(hash)
			pool.priced.Removed()
			queuedNofundsCounter.Inc(1)
			pool.txErrorSink.Add(tx, fmt.Errorf("removed unpayable queued transaction"))
			logger.Warn().Str("hash", hash.Hex()).Msg("Removed unpayable queued transaction")
		}
		// Gather all executable transactions and promote them
		for _, tx := range list.Ready(pool.pendingState.GetNonce(addr)) {
			hash := tx.Hash()
			if pool.promoteTx(addr, tx) {
<<<<<<< HEAD
				logger.Warn().Str("hash", hash.Hex()).Msg("Promoting queued transaction")
=======
				logger.Info().Str("hash", hash.Hex()).Msg("Promoting queued transaction")
>>>>>>> 43379266
				promoted = append(promoted, tx)
			}
		}
		// Drop all transactions over the allowed limit
		if !pool.locals.contains(addr) {
			for _, tx := range list.Cap(int(pool.config.AccountQueue)) {
				hash := tx.Hash()
				pool.all.Remove(hash)
				pool.priced.Removed()
				queuedRateLimitCounter.Inc(1)
				pool.txErrorSink.Add(tx, fmt.Errorf("exceeds cap for queued transactions for account %s", addr.String()))
				logger.Warn().Str("hash", hash.Hex()).Msg("Removed cap-exceeding queued transaction")
			}
		}
		// Delete the entire queue entry if it became empty.
		if list.Empty() {
			delete(pool.queue, addr)
		}
	}
	// Notify subsystem for new promoted transactions.
	//if len(promoted) > 0 {
	//	go pool.txFeed.Send(NewTxsEvent{promoted})
	//}
	// If the pending limit is overflown, start equalizing allowances
	pending := uint64(0)
	for _, list := range pool.pending {
		pending += uint64(list.Len())
	}
	if pending > pool.config.GlobalSlots {
		pendingBeforeCap := pending
		// Assemble a spam order to penalize large transactors first
		spammers := prque.New(nil)
		for addr, list := range pool.pending {
			// Only evict transactions from high rollers
			if !pool.locals.contains(addr) && uint64(list.Len()) > pool.config.AccountSlots {
				spammers.Push(addr, int64(list.Len()))
			}
		}
		// Gradually drop transactions from offenders
		offenders := []common.Address{}
		for pending > pool.config.GlobalSlots && !spammers.Empty() {
			// Retrieve the next offender if not local address
			offender, _ := spammers.Pop()
			offenders = append(offenders, offender.(common.Address))

			// Equalize balances until all the same or below threshold
			if len(offenders) > 1 {
				// Calculate the equalization threshold for all current offenders
				threshold := pool.pending[offender.(common.Address)].Len()

				// Iteratively reduce all offenders until below limit or threshold reached
				for pending > pool.config.GlobalSlots && pool.pending[offenders[len(offenders)-2]].Len() > threshold {
					for i := 0; i < len(offenders)-1; i++ {
						list := pool.pending[offenders[i]]
						for _, tx := range list.Cap(list.Len() - 1) {
							// Drop the transaction from the global pools too
							hash := tx.Hash()
							pool.all.Remove(hash)
							pool.priced.Removed()
							pool.txErrorSink.Add(tx, fmt.Errorf("fairness-exceeding pending transaction"))

							// Update the account nonce to the dropped transaction
							if nonce := tx.Nonce(); pool.pendingState.GetNonce(offenders[i]) > nonce {
								pool.pendingState.SetNonce(offenders[i], nonce)
							}
							logger.Warn().Str("hash", hash.Hex()).Msg("Removed fairness-exceeding pending transaction")
						}
						pending--
					}
				}
			}
		}
		// If still above threshold, reduce to limit or min allowance
		if pending > pool.config.GlobalSlots && len(offenders) > 0 {
			for pending > pool.config.GlobalSlots && uint64(pool.pending[offenders[len(offenders)-1]].Len()) > pool.config.AccountSlots {
				for _, addr := range offenders {
					list := pool.pending[addr]
					for _, tx := range list.Cap(list.Len() - 1) {
						// Drop the transaction from the global pools too
						hash := tx.Hash()
						pool.all.Remove(hash)
						pool.priced.Removed()
						pool.txErrorSink.Add(tx, fmt.Errorf("fairness-exceeding pending transaction"))

						// Update the account nonce to the dropped transaction
						if nonce := tx.Nonce(); pool.pendingState.GetNonce(addr) > nonce {
							pool.pendingState.SetNonce(addr, nonce)
						}
						logger.Warn().Str("hash", hash.Hex()).Msg("Removed fairness-exceeding pending transaction")
					}
					pending--
				}
			}
		}
		pendingRateLimitCounter.Inc(int64(pendingBeforeCap - pending))
	}
	// If we've queued more transactions than the hard limit, drop oldest ones
	queued := uint64(0)
	for _, list := range pool.queue {
		queued += uint64(list.Len())
	}
	if queued > pool.config.GlobalQueue {
		// Sort all accounts with queued transactions by heartbeat
		addresses := make(addressesByHeartbeat, 0, len(pool.queue))
		for addr := range pool.queue {
			if !pool.locals.contains(addr) { // don't drop locals
				addresses = append(addresses, addressByHeartbeat{addr, pool.beats[addr]})
			}
		}
		sort.Sort(addresses)

		// Drop transactions until the total is below the limit or only locals remain
		for drop := queued - pool.config.GlobalQueue; drop > 0 && len(addresses) > 0; {
			addr := addresses[len(addresses)-1]
			list := pool.queue[addr.address]

			addresses = addresses[:len(addresses)-1]

			// Drop all transactions if they are less than the overflow
			if size := uint64(list.Len()); size <= drop {
				for _, tx := range list.Flatten() {
					pool.txErrorSink.Add(tx, fmt.Errorf("exceeds global cap for queued transactions"))
					pool.removeTx(tx.Hash(), true)
				}
				drop -= size
				queuedRateLimitCounter.Inc(int64(size))
				continue
			}
			// Otherwise drop only last few transactions
			txs := list.Flatten()
			for i := len(txs) - 1; i >= 0 && drop > 0; i-- {
				pool.txErrorSink.Add(txs[i], fmt.Errorf("exceeds global cap for queued transactions"))
				pool.removeTx(txs[i].Hash(), true)
				drop--
				queuedRateLimitCounter.Inc(1)
			}
		}
	}
}

// demoteUnexecutables removes invalid and processed transactions from the pools
// executable/pending queue and any subsequent transactions that become unexecutable
// are moved back into the future queue.
func (pool *TxPool) demoteUnexecutables() {
	// Iterate over all accounts and demote any non-executable transactions
	logger := utils.Logger().With().Stack().Logger()

	for addr, list := range pool.pending {
		nonce := pool.currentState.GetNonce(addr)

		// Drop all transactions that are deemed too old (low nonce)
		for _, tx := range list.Forward(nonce) {
			hash := tx.Hash()
			pool.all.Remove(hash)
			pool.priced.Removed()
			logger.Info().Str("hash", hash.Hex()).Msg("Removed old pending transaction")
			// Do not report to error sink as old txs are on chain or meaningful error caught elsewhere.
		}
		// Drop all transactions that are too costly (low balance or out of gas), and queue any invalids back for later
		drops, invalids := list.Filter(pool.currentState.GetBalance(addr), pool.currentMaxGas)
		for _, tx := range drops {
			hash := tx.Hash()
			pool.all.Remove(hash)
			pool.priced.Removed()
			pendingNofundsCounter.Inc(1)
			pool.txErrorSink.Add(tx, fmt.Errorf("removed unpayable pending transaction"))
			logger.Warn().Str("hash", hash.Hex()).Msg("Removed unpayable pending transaction")
		}
		for _, tx := range invalids {
			hash := tx.Hash()
			logger.Warn().Str("hash", hash.Hex()).Msg("Demoting pending transaction")
			if _, err := pool.enqueueTx(tx); err != nil {
				pool.txErrorSink.Add(tx, err)
			}
		}
		// If there's a gap in front, alert (should never happen) and postpone all transactions
		if list.Len() > 0 && list.txs.Get(nonce) == nil {
			for _, tx := range list.Cap(0) {
				hash := tx.Hash()
				logger.Error().Str("hash", hash.Hex()).Msg("Demoting invalidated transaction")
				if _, err := pool.enqueueTx(tx); err != nil {
					pool.txErrorSink.Add(tx, err)
				}
			}
		}
		// Delete the entire queue entry if it became empty.
		if list.Empty() {
			delete(pool.pending, addr)
			delete(pool.beats, addr)
		}
	}
}

// addressByHeartbeat is an account address tagged with its last activity timestamp.
type addressByHeartbeat struct {
	address   common.Address
	heartbeat time.Time
}

type addressesByHeartbeat []addressByHeartbeat

func (a addressesByHeartbeat) Len() int           { return len(a) }
func (a addressesByHeartbeat) Less(i, j int) bool { return a[i].heartbeat.Before(a[j].heartbeat) }
func (a addressesByHeartbeat) Swap(i, j int)      { a[i], a[j] = a[j], a[i] }

// accountSet is simply a set of addresses to check for existence, and a signer
// capable of deriving addresses from transactions.
type accountSet struct {
	accounts map[common.Address]struct{}
	signer   types.Signer
	cache    *[]common.Address
}

// newAccountSet creates a new address set with the associated signer.
// Note that tx pool will never see an unprotected tx, therefore can use only EIP155 signer.
func newAccountSet(chainID *big.Int) *accountSet {
	return &accountSet{
		accounts: make(map[common.Address]struct{}),
		signer:   types.NewEIP155Signer(chainID),
	}
}

// contains checks if a given address is contained within the set.
func (as *accountSet) contains(addr common.Address) bool {
	_, exist := as.accounts[addr]
	return exist
}

// containsTx checks if the sender of a given tx is within the set. If the sender
// cannot be derived, this method returns false.
func (as *accountSet) containsTx(tx types.PoolTransaction) bool {
	if addr, err := tx.SenderAddress(); err == nil {
		return as.contains(addr)
	}
	return false
}

// add inserts a new address into the set to track.
func (as *accountSet) add(addr common.Address) {
	as.accounts[addr] = struct{}{}
	as.cache = nil
}

// flatten returns the list of addresses within this set, also caching it for later
// reuse. The returned slice should not be changed!
func (as *accountSet) flatten() []common.Address {
	if as.cache == nil {
		accounts := make([]common.Address, 0, len(as.accounts))
		for account := range as.accounts {
			accounts = append(accounts, account)
		}
		as.cache = &accounts
	}
	return *as.cache
}

// txLookup is used internally by TxPool to track transactions while allowing lookup without
// mutex contention.
//
// Note, although this type is properly protected against concurrent access, it
// is **not** a type that should ever be mutated or even exposed outside of the
// transaction pool, since its internal state is tightly coupled with the pools
// internal mechanisms. The sole purpose of the type is to permit out-of-bound
// peeking into the pool in TxPool.Get without having to acquire the widely scoped
// TxPool.mu mutex.
type txLookup struct {
	all  map[common.Hash]types.PoolTransaction
	lock sync.RWMutex
}

// newTxLookup returns a new txLookup structure.
func newTxLookup() *txLookup {
	return &txLookup{
		all: make(map[common.Hash]types.PoolTransaction),
	}
}

// Range calls f on each key and value present in the map.
func (t *txLookup) Range(f func(hash common.Hash, tx types.PoolTransaction) bool) {
	t.lock.RLock()
	defer t.lock.RUnlock()

	for key, value := range t.all {
		if !f(key, value) {
			break
		}
	}
}

// Get returns a transaction if it exists in the lookup, or nil if not found.
func (t *txLookup) Get(hash common.Hash) types.PoolTransaction {
	t.lock.RLock()
	defer t.lock.RUnlock()

	return t.all[hash]
}

// Count returns the current number of items in the lookup.
func (t *txLookup) Count() int {
	t.lock.RLock()
	defer t.lock.RUnlock()

	return len(t.all)
}

// Add adds a transaction to the lookup.
func (t *txLookup) Add(tx types.PoolTransaction) {
	t.lock.Lock()
	defer t.lock.Unlock()

	t.all[tx.Hash()] = tx
}

// Remove removes a transaction from the lookup.
func (t *txLookup) Remove(hash common.Hash) {
	t.lock.Lock()
	defer t.lock.Unlock()

	delete(t.all, hash)
}<|MERGE_RESOLUTION|>--- conflicted
+++ resolved
@@ -1275,11 +1275,7 @@
 		for _, tx := range list.Ready(pool.pendingState.GetNonce(addr)) {
 			hash := tx.Hash()
 			if pool.promoteTx(addr, tx) {
-<<<<<<< HEAD
-				logger.Warn().Str("hash", hash.Hex()).Msg("Promoting queued transaction")
-=======
 				logger.Info().Str("hash", hash.Hex()).Msg("Promoting queued transaction")
->>>>>>> 43379266
 				promoted = append(promoted, tx)
 			}
 		}
